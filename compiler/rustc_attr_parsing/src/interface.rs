--- conflicted
+++ resolved
@@ -142,10 +142,7 @@
         Self::parse_single_args(
             sess,
             attr.span,
-<<<<<<< HEAD
-=======
             normal_attr.item.span(),
->>>>>>> b1b464d6
             attr.style,
             path.get_attribute_path(),
             target_span,
@@ -163,10 +160,7 @@
     pub fn parse_single_args<T, I>(
         sess: &'sess Session,
         attr_span: Span,
-<<<<<<< HEAD
-=======
         inner_span: Span,
->>>>>>> b1b464d6
         attr_style: AttrStyle,
         attr_path: AttrPath,
         target_span: Span,
@@ -194,10 +188,7 @@
                 },
             },
             attr_span,
-<<<<<<< HEAD
-=======
             inner_span,
->>>>>>> b1b464d6
             attr_style,
             template,
             attr_path,
