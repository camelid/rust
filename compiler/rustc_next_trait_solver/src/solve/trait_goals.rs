//! Dealing with trait goals, i.e. `T: Trait<'a, U>`.

use rustc_type_ir::data_structures::IndexSet;
use rustc_type_ir::fast_reject::DeepRejectCtxt;
use rustc_type_ir::inherent::*;
use rustc_type_ir::lang_items::SolverTraitLangItem;
use rustc_type_ir::solve::{CanonicalResponse, SizedTraitKind};
use rustc_type_ir::{
    self as ty, Interner, Movability, PredicatePolarity, TraitPredicate, TraitRef,
    TypeVisitableExt as _, TypingMode, Upcast as _, elaborate,
};
use tracing::{debug, instrument, trace};

use crate::delegate::SolverDelegate;
use crate::solve::assembly::structural_traits::{self, AsyncCallableRelevantTypes};
use crate::solve::assembly::{
    self, AllowInferenceConstraints, AssembleCandidatesFrom, Candidate, FailedCandidateInfo,
};
use crate::solve::inspect::ProbeKind;
use crate::solve::{
    BuiltinImplSource, CandidateSource, Certainty, EvalCtxt, Goal, GoalSource, MaybeCause,
    MergeCandidateInfo, NoSolution, ParamEnvSource, QueryResult, has_only_region_constraints,
};

impl<D, I> assembly::GoalKind<D> for TraitPredicate<I>
where
    D: SolverDelegate<Interner = I>,
    I: Interner,
{
    fn self_ty(self) -> I::Ty {
        self.self_ty()
    }

    fn trait_ref(self, _: I) -> ty::TraitRef<I> {
        self.trait_ref
    }

    fn with_replaced_self_ty(self, cx: I, self_ty: I::Ty) -> Self {
        self.with_replaced_self_ty(cx, self_ty)
    }

    fn trait_def_id(self, _: I) -> I::TraitId {
        self.def_id()
    }

    fn consider_additional_alias_assumptions(
        _ecx: &mut EvalCtxt<'_, D>,
        _goal: Goal<I, Self>,
        _alias_ty: ty::AliasTy<I>,
    ) -> Vec<Candidate<I>> {
        vec![]
    }

    fn consider_impl_candidate(
        ecx: &mut EvalCtxt<'_, D>,
        goal: Goal<I, TraitPredicate<I>>,
        impl_def_id: I::ImplId,
<<<<<<< HEAD
=======
        then: impl FnOnce(&mut EvalCtxt<'_, D>, Certainty) -> QueryResult<I>,
>>>>>>> 54464447
    ) -> Result<Candidate<I>, NoSolution> {
        let cx = ecx.cx();

        let impl_trait_ref = cx.impl_trait_ref(impl_def_id);
        if !DeepRejectCtxt::relate_rigid_infer(ecx.cx())
            .args_may_unify(goal.predicate.trait_ref.args, impl_trait_ref.skip_binder().args)
        {
            return Err(NoSolution);
        }

        // An upper bound of the certainty of this goal, used to lower the certainty
        // of reservation impl to ambiguous during coherence.
        let impl_polarity = cx.impl_polarity(impl_def_id);
        let maximal_certainty = match (impl_polarity, goal.predicate.polarity) {
            // In intercrate mode, this is ambiguous. But outside of intercrate,
            // it's not a real impl.
            (ty::ImplPolarity::Reservation, _) => match ecx.typing_mode() {
                TypingMode::Coherence => Certainty::AMBIGUOUS,
                TypingMode::Analysis { .. }
                | TypingMode::Borrowck { .. }
                | TypingMode::PostBorrowckAnalysis { .. }
                | TypingMode::PostAnalysis => return Err(NoSolution),
            },

            // Impl matches polarity
            (ty::ImplPolarity::Positive, ty::PredicatePolarity::Positive)
            | (ty::ImplPolarity::Negative, ty::PredicatePolarity::Negative) => Certainty::Yes,

            // Impl doesn't match polarity
            (ty::ImplPolarity::Positive, ty::PredicatePolarity::Negative)
            | (ty::ImplPolarity::Negative, ty::PredicatePolarity::Positive) => {
                return Err(NoSolution);
            }
        };

        ecx.probe_trait_candidate(CandidateSource::Impl(impl_def_id)).enter(|ecx| {
            let impl_args = ecx.fresh_args_for_item(impl_def_id.into());
            ecx.record_impl_args(impl_args);
            let impl_trait_ref = impl_trait_ref.instantiate(cx, impl_args);

            ecx.eq(goal.param_env, goal.predicate.trait_ref, impl_trait_ref)?;
            let where_clause_bounds = cx
                .predicates_of(impl_def_id.into())
                .iter_instantiated(cx, impl_args)
                .map(|pred| goal.with(cx, pred));
            ecx.add_goals(GoalSource::ImplWhereBound, where_clause_bounds);

            // We currently elaborate all supertrait outlives obligations from impls.
            // This can be removed when we actually do coinduction correctly, and prove
            // all supertrait obligations unconditionally.
            ecx.add_goals(
                GoalSource::Misc,
                cx.impl_super_outlives(impl_def_id)
                    .iter_instantiated(cx, impl_args)
                    .map(|pred| goal.with(cx, pred)),
            );

            then(ecx, maximal_certainty)
        })
    }

    fn consider_error_guaranteed_candidate(
        ecx: &mut EvalCtxt<'_, D>,
        _guar: I::ErrorGuaranteed,
    ) -> Result<Candidate<I>, NoSolution> {
        ecx.probe_builtin_trait_candidate(BuiltinImplSource::Misc)
            .enter(|ecx| ecx.evaluate_added_goals_and_make_canonical_response(Certainty::Yes))
    }

    fn fast_reject_assumption(
        ecx: &mut EvalCtxt<'_, D>,
        goal: Goal<I, Self>,
        assumption: I::Clause,
    ) -> Result<(), NoSolution> {
        fn trait_def_id_matches<I: Interner>(
            cx: I,
            clause_def_id: I::TraitId,
            goal_def_id: I::TraitId,
            polarity: PredicatePolarity,
        ) -> bool {
            clause_def_id == goal_def_id
            // PERF(sized-hierarchy): Sizedness supertraits aren't elaborated to improve perf, so
            // check for a `MetaSized` supertrait being matched against a `Sized` assumption.
            //
            // `PointeeSized` bounds are syntactic sugar for a lack of bounds so don't need this.
                || (polarity == PredicatePolarity::Positive
                    && cx.is_trait_lang_item(clause_def_id, SolverTraitLangItem::Sized)
                    && cx.is_trait_lang_item(goal_def_id, SolverTraitLangItem::MetaSized))
        }

        if let Some(trait_clause) = assumption.as_trait_clause()
            && trait_clause.polarity() == goal.predicate.polarity
            && trait_def_id_matches(
                ecx.cx(),
                trait_clause.def_id(),
                goal.predicate.def_id(),
                goal.predicate.polarity,
            )
            && DeepRejectCtxt::relate_rigid_rigid(ecx.cx()).args_may_unify(
                goal.predicate.trait_ref.args,
                trait_clause.skip_binder().trait_ref.args,
            )
        {
            return Ok(());
        } else {
            Err(NoSolution)
        }
    }

    fn match_assumption(
        ecx: &mut EvalCtxt<'_, D>,
        goal: Goal<I, Self>,
        assumption: I::Clause,
        then: impl FnOnce(&mut EvalCtxt<'_, D>) -> QueryResult<I>,
    ) -> QueryResult<I> {
        let trait_clause = assumption.as_trait_clause().unwrap();

        // PERF(sized-hierarchy): Sizedness supertraits aren't elaborated to improve perf, so
        // check for a `Sized` subtrait when looking for `MetaSized`. `PointeeSized` bounds
        // are syntactic sugar for a lack of bounds so don't need this.
        // We don't need to check polarity, `fast_reject_assumption` already rejected non-`Positive`
        // polarity `Sized` assumptions as matching non-`Positive` `MetaSized` goals.
        if ecx.cx().is_trait_lang_item(goal.predicate.def_id(), SolverTraitLangItem::MetaSized)
            && ecx.cx().is_trait_lang_item(trait_clause.def_id(), SolverTraitLangItem::Sized)
        {
            let meta_sized_clause =
                trait_predicate_with_def_id(ecx.cx(), trait_clause, goal.predicate.def_id());
            return Self::match_assumption(ecx, goal, meta_sized_clause, then);
        }

        let assumption_trait_pred = ecx.instantiate_binder_with_infer(trait_clause);
        ecx.eq(goal.param_env, goal.predicate.trait_ref, assumption_trait_pred.trait_ref)?;

        then(ecx)
    }

    fn consider_auto_trait_candidate(
        ecx: &mut EvalCtxt<'_, D>,
        goal: Goal<I, Self>,
    ) -> Result<Candidate<I>, NoSolution> {
        let cx = ecx.cx();
        if goal.predicate.polarity != ty::PredicatePolarity::Positive {
            return Err(NoSolution);
        }

        if let Some(result) = ecx.disqualify_auto_trait_candidate_due_to_possible_impl(goal) {
            return result;
        }

        // Only consider auto impls of unsafe traits when there are no unsafe
        // fields.
        if cx.trait_is_unsafe(goal.predicate.def_id())
            && goal.predicate.self_ty().has_unsafe_fields()
        {
            return Err(NoSolution);
        }

        // We leak the implemented auto traits of opaques outside of their defining scope.
        // This depends on `typeck` of the defining scope of that opaque, which may result in
        // fatal query cycles.
        //
        // We only get to this point if we're outside of the defining scope as we'd otherwise
        // be able to normalize the opaque type. We may also cycle in case `typeck` of a defining
        // scope relies on the current context, e.g. either because it also leaks auto trait
        // bounds of opaques defined in the current context or by evaluating the current item.
        //
        // To avoid this we don't try to leak auto trait bounds if they can also be proven via
        // item bounds of the opaque. These bounds are always applicable as auto traits must not
        // have any generic parameters. They would also get preferred over the impl candidate
        // when merging candidates anyways.
        //
        // See tests/ui/impl-trait/auto-trait-leakage/avoid-query-cycle-via-item-bound.rs.
        if let ty::Alias(ty::Opaque, opaque_ty) = goal.predicate.self_ty().kind() {
            debug_assert!(ecx.opaque_type_is_rigid(opaque_ty.def_id));
            for item_bound in cx.item_self_bounds(opaque_ty.def_id).skip_binder() {
                if item_bound
                    .as_trait_clause()
                    .is_some_and(|b| b.def_id() == goal.predicate.def_id())
                {
                    return Err(NoSolution);
                }
            }
        }

        // We need to make sure to stall any coroutines we are inferring to avoid query cycles.
        if let Some(cand) = ecx.try_stall_coroutine(goal.predicate.self_ty()) {
            return cand;
        }

        ecx.probe_and_evaluate_goal_for_constituent_tys(
            CandidateSource::BuiltinImpl(BuiltinImplSource::Misc),
            goal,
            structural_traits::instantiate_constituent_tys_for_auto_trait,
        )
    }

    fn consider_trait_alias_candidate(
        ecx: &mut EvalCtxt<'_, D>,
        goal: Goal<I, Self>,
    ) -> Result<Candidate<I>, NoSolution> {
        if goal.predicate.polarity != ty::PredicatePolarity::Positive {
            return Err(NoSolution);
        }

        let cx = ecx.cx();

        ecx.probe_builtin_trait_candidate(BuiltinImplSource::Misc).enter(|ecx| {
            let nested_obligations = cx
                .predicates_of(goal.predicate.def_id().into())
                .iter_instantiated(cx, goal.predicate.trait_ref.args)
                .map(|p| goal.with(cx, p));
            // While you could think of trait aliases to have a single builtin impl
            // which uses its implied trait bounds as where-clauses, using
            // `GoalSource::ImplWhereClause` here would be incorrect, as we also
            // impl them, which means we're "stepping out of the impl constructor"
            // again. To handle this, we treat these cycles as ambiguous for now.
            ecx.add_goals(GoalSource::Misc, nested_obligations);
            ecx.evaluate_added_goals_and_make_canonical_response(Certainty::Yes)
        })
    }

    fn consider_builtin_sizedness_candidates(
        ecx: &mut EvalCtxt<'_, D>,
        goal: Goal<I, Self>,
        sizedness: SizedTraitKind,
    ) -> Result<Candidate<I>, NoSolution> {
        if goal.predicate.polarity != ty::PredicatePolarity::Positive {
            return Err(NoSolution);
        }

        ecx.probe_and_evaluate_goal_for_constituent_tys(
            CandidateSource::BuiltinImpl(BuiltinImplSource::Trivial),
            goal,
            |ecx, ty| {
                structural_traits::instantiate_constituent_tys_for_sizedness_trait(
                    ecx, sizedness, ty,
                )
            },
        )
    }

    fn consider_builtin_copy_clone_candidate(
        ecx: &mut EvalCtxt<'_, D>,
        goal: Goal<I, Self>,
    ) -> Result<Candidate<I>, NoSolution> {
        if goal.predicate.polarity != ty::PredicatePolarity::Positive {
            return Err(NoSolution);
        }

        // We need to make sure to stall any coroutines we are inferring to avoid query cycles.
        if let Some(cand) = ecx.try_stall_coroutine(goal.predicate.self_ty()) {
            return cand;
        }

        ecx.probe_and_evaluate_goal_for_constituent_tys(
            CandidateSource::BuiltinImpl(BuiltinImplSource::Misc),
            goal,
            structural_traits::instantiate_constituent_tys_for_copy_clone_trait,
        )
    }

    fn consider_builtin_fn_ptr_trait_candidate(
        ecx: &mut EvalCtxt<'_, D>,
        goal: Goal<I, Self>,
    ) -> Result<Candidate<I>, NoSolution> {
        let self_ty = goal.predicate.self_ty();
        match goal.predicate.polarity {
            // impl FnPtr for FnPtr {}
            ty::PredicatePolarity::Positive => {
                if self_ty.is_fn_ptr() {
                    ecx.probe_builtin_trait_candidate(BuiltinImplSource::Misc).enter(|ecx| {
                        ecx.evaluate_added_goals_and_make_canonical_response(Certainty::Yes)
                    })
                } else {
                    Err(NoSolution)
                }
            }
            //  impl !FnPtr for T where T != FnPtr && T is rigid {}
            ty::PredicatePolarity::Negative => {
                // If a type is rigid and not a fn ptr, then we know for certain
                // that it does *not* implement `FnPtr`.
                if !self_ty.is_fn_ptr() && self_ty.is_known_rigid() {
                    ecx.probe_builtin_trait_candidate(BuiltinImplSource::Misc).enter(|ecx| {
                        ecx.evaluate_added_goals_and_make_canonical_response(Certainty::Yes)
                    })
                } else {
                    Err(NoSolution)
                }
            }
        }
    }

    fn consider_builtin_fn_trait_candidates(
        ecx: &mut EvalCtxt<'_, D>,
        goal: Goal<I, Self>,
        goal_kind: ty::ClosureKind,
    ) -> Result<Candidate<I>, NoSolution> {
        if goal.predicate.polarity != ty::PredicatePolarity::Positive {
            return Err(NoSolution);
        }

        let cx = ecx.cx();
        let tupled_inputs_and_output =
            match structural_traits::extract_tupled_inputs_and_output_from_callable(
                cx,
                goal.predicate.self_ty(),
                goal_kind,
            )? {
                Some(a) => a,
                None => {
                    return ecx.forced_ambiguity(MaybeCause::Ambiguity);
                }
            };

        // A built-in `Fn` impl only holds if the output is sized.
        // (FIXME: technically we only need to check this if the type is a fn ptr...)
        let output_is_sized_pred = tupled_inputs_and_output.map_bound(|(_, output)| {
            ty::TraitRef::new(cx, cx.require_trait_lang_item(SolverTraitLangItem::Sized), [output])
        });

        let pred = tupled_inputs_and_output
            .map_bound(|(inputs, _)| {
                ty::TraitRef::new(cx, goal.predicate.def_id(), [goal.predicate.self_ty(), inputs])
            })
            .upcast(cx);
        Self::probe_and_consider_implied_clause(
            ecx,
            CandidateSource::BuiltinImpl(BuiltinImplSource::Misc),
            goal,
            pred,
            [(GoalSource::ImplWhereBound, goal.with(cx, output_is_sized_pred))],
        )
    }

    fn consider_builtin_async_fn_trait_candidates(
        ecx: &mut EvalCtxt<'_, D>,
        goal: Goal<I, Self>,
        goal_kind: ty::ClosureKind,
    ) -> Result<Candidate<I>, NoSolution> {
        if goal.predicate.polarity != ty::PredicatePolarity::Positive {
            return Err(NoSolution);
        }

        let cx = ecx.cx();
        let (tupled_inputs_and_output_and_coroutine, nested_preds) =
            structural_traits::extract_tupled_inputs_and_output_from_async_callable(
                cx,
                goal.predicate.self_ty(),
                goal_kind,
                // This region doesn't matter because we're throwing away the coroutine type
                Region::new_static(cx),
            )?;

        // A built-in `AsyncFn` impl only holds if the output is sized.
        // (FIXME: technically we only need to check this if the type is a fn ptr...)
        let output_is_sized_pred = tupled_inputs_and_output_and_coroutine.map_bound(
            |AsyncCallableRelevantTypes { output_coroutine_ty, .. }| {
                ty::TraitRef::new(
                    cx,
                    cx.require_trait_lang_item(SolverTraitLangItem::Sized),
                    [output_coroutine_ty],
                )
            },
        );

        let pred = tupled_inputs_and_output_and_coroutine
            .map_bound(|AsyncCallableRelevantTypes { tupled_inputs_ty, .. }| {
                ty::TraitRef::new(
                    cx,
                    goal.predicate.def_id(),
                    [goal.predicate.self_ty(), tupled_inputs_ty],
                )
            })
            .upcast(cx);
        Self::probe_and_consider_implied_clause(
            ecx,
            CandidateSource::BuiltinImpl(BuiltinImplSource::Misc),
            goal,
            pred,
            [goal.with(cx, output_is_sized_pred)]
                .into_iter()
                .chain(nested_preds.into_iter().map(|pred| goal.with(cx, pred)))
                .map(|goal| (GoalSource::ImplWhereBound, goal)),
        )
    }

    fn consider_builtin_async_fn_kind_helper_candidate(
        ecx: &mut EvalCtxt<'_, D>,
        goal: Goal<I, Self>,
    ) -> Result<Candidate<I>, NoSolution> {
        let [closure_fn_kind_ty, goal_kind_ty] = *goal.predicate.trait_ref.args.as_slice() else {
            panic!();
        };

        let Some(closure_kind) = closure_fn_kind_ty.expect_ty().to_opt_closure_kind() else {
            // We don't need to worry about the self type being an infer var.
            return Err(NoSolution);
        };
        let goal_kind = goal_kind_ty.expect_ty().to_opt_closure_kind().unwrap();
        if closure_kind.extends(goal_kind) {
            ecx.probe_builtin_trait_candidate(BuiltinImplSource::Misc)
                .enter(|ecx| ecx.evaluate_added_goals_and_make_canonical_response(Certainty::Yes))
        } else {
            Err(NoSolution)
        }
    }

    /// ```rust, ignore (not valid rust syntax)
    /// impl Tuple for () {}
    /// impl Tuple for (T1,) {}
    /// impl Tuple for (T1, T2) {}
    /// impl Tuple for (T1, .., Tn) {}
    /// ```
    fn consider_builtin_tuple_candidate(
        ecx: &mut EvalCtxt<'_, D>,
        goal: Goal<I, Self>,
    ) -> Result<Candidate<I>, NoSolution> {
        if goal.predicate.polarity != ty::PredicatePolarity::Positive {
            return Err(NoSolution);
        }

        if let ty::Tuple(..) = goal.predicate.self_ty().kind() {
            ecx.probe_builtin_trait_candidate(BuiltinImplSource::Misc)
                .enter(|ecx| ecx.evaluate_added_goals_and_make_canonical_response(Certainty::Yes))
        } else {
            Err(NoSolution)
        }
    }

    fn consider_builtin_pointee_candidate(
        ecx: &mut EvalCtxt<'_, D>,
        goal: Goal<I, Self>,
    ) -> Result<Candidate<I>, NoSolution> {
        if goal.predicate.polarity != ty::PredicatePolarity::Positive {
            return Err(NoSolution);
        }

        ecx.probe_builtin_trait_candidate(BuiltinImplSource::Misc)
            .enter(|ecx| ecx.evaluate_added_goals_and_make_canonical_response(Certainty::Yes))
    }

    fn consider_builtin_future_candidate(
        ecx: &mut EvalCtxt<'_, D>,
        goal: Goal<I, Self>,
    ) -> Result<Candidate<I>, NoSolution> {
        if goal.predicate.polarity != ty::PredicatePolarity::Positive {
            return Err(NoSolution);
        }

        let ty::Coroutine(def_id, _) = goal.predicate.self_ty().kind() else {
            return Err(NoSolution);
        };

        // Coroutines are not futures unless they come from `async` desugaring
        let cx = ecx.cx();
        if !cx.coroutine_is_async(def_id) {
            return Err(NoSolution);
        }

        // Async coroutine unconditionally implement `Future`
        // Technically, we need to check that the future output type is Sized,
        // but that's already proven by the coroutine being WF.
        ecx.probe_builtin_trait_candidate(BuiltinImplSource::Misc)
            .enter(|ecx| ecx.evaluate_added_goals_and_make_canonical_response(Certainty::Yes))
    }

    fn consider_builtin_iterator_candidate(
        ecx: &mut EvalCtxt<'_, D>,
        goal: Goal<I, Self>,
    ) -> Result<Candidate<I>, NoSolution> {
        if goal.predicate.polarity != ty::PredicatePolarity::Positive {
            return Err(NoSolution);
        }

        let ty::Coroutine(def_id, _) = goal.predicate.self_ty().kind() else {
            return Err(NoSolution);
        };

        // Coroutines are not iterators unless they come from `gen` desugaring
        let cx = ecx.cx();
        if !cx.coroutine_is_gen(def_id) {
            return Err(NoSolution);
        }

        // Gen coroutines unconditionally implement `Iterator`
        // Technically, we need to check that the iterator output type is Sized,
        // but that's already proven by the coroutines being WF.
        ecx.probe_builtin_trait_candidate(BuiltinImplSource::Misc)
            .enter(|ecx| ecx.evaluate_added_goals_and_make_canonical_response(Certainty::Yes))
    }

    fn consider_builtin_fused_iterator_candidate(
        ecx: &mut EvalCtxt<'_, D>,
        goal: Goal<I, Self>,
    ) -> Result<Candidate<I>, NoSolution> {
        if goal.predicate.polarity != ty::PredicatePolarity::Positive {
            return Err(NoSolution);
        }

        let ty::Coroutine(def_id, _) = goal.predicate.self_ty().kind() else {
            return Err(NoSolution);
        };

        // Coroutines are not iterators unless they come from `gen` desugaring
        let cx = ecx.cx();
        if !cx.coroutine_is_gen(def_id) {
            return Err(NoSolution);
        }

        // Gen coroutines unconditionally implement `FusedIterator`.
        ecx.probe_builtin_trait_candidate(BuiltinImplSource::Misc)
            .enter(|ecx| ecx.evaluate_added_goals_and_make_canonical_response(Certainty::Yes))
    }

    fn consider_builtin_async_iterator_candidate(
        ecx: &mut EvalCtxt<'_, D>,
        goal: Goal<I, Self>,
    ) -> Result<Candidate<I>, NoSolution> {
        if goal.predicate.polarity != ty::PredicatePolarity::Positive {
            return Err(NoSolution);
        }

        let ty::Coroutine(def_id, _) = goal.predicate.self_ty().kind() else {
            return Err(NoSolution);
        };

        // Coroutines are not iterators unless they come from `gen` desugaring
        let cx = ecx.cx();
        if !cx.coroutine_is_async_gen(def_id) {
            return Err(NoSolution);
        }

        // Gen coroutines unconditionally implement `Iterator`
        // Technically, we need to check that the iterator output type is Sized,
        // but that's already proven by the coroutines being WF.
        ecx.probe_builtin_trait_candidate(BuiltinImplSource::Misc)
            .enter(|ecx| ecx.evaluate_added_goals_and_make_canonical_response(Certainty::Yes))
    }

    fn consider_builtin_coroutine_candidate(
        ecx: &mut EvalCtxt<'_, D>,
        goal: Goal<I, Self>,
    ) -> Result<Candidate<I>, NoSolution> {
        if goal.predicate.polarity != ty::PredicatePolarity::Positive {
            return Err(NoSolution);
        }

        let self_ty = goal.predicate.self_ty();
        let ty::Coroutine(def_id, args) = self_ty.kind() else {
            return Err(NoSolution);
        };

        // `async`-desugared coroutines do not implement the coroutine trait
        let cx = ecx.cx();
        if !cx.is_general_coroutine(def_id) {
            return Err(NoSolution);
        }

        let coroutine = args.as_coroutine();
        Self::probe_and_consider_implied_clause(
            ecx,
            CandidateSource::BuiltinImpl(BuiltinImplSource::Misc),
            goal,
            ty::TraitRef::new(cx, goal.predicate.def_id(), [self_ty, coroutine.resume_ty()])
                .upcast(cx),
            // Technically, we need to check that the coroutine types are Sized,
            // but that's already proven by the coroutine being WF.
            [],
        )
    }

    fn consider_builtin_discriminant_kind_candidate(
        ecx: &mut EvalCtxt<'_, D>,
        goal: Goal<I, Self>,
    ) -> Result<Candidate<I>, NoSolution> {
        if goal.predicate.polarity != ty::PredicatePolarity::Positive {
            return Err(NoSolution);
        }

        // `DiscriminantKind` is automatically implemented for every type.
        ecx.probe_builtin_trait_candidate(BuiltinImplSource::Misc)
            .enter(|ecx| ecx.evaluate_added_goals_and_make_canonical_response(Certainty::Yes))
    }

    fn consider_builtin_destruct_candidate(
        ecx: &mut EvalCtxt<'_, D>,
        goal: Goal<I, Self>,
    ) -> Result<Candidate<I>, NoSolution> {
        if goal.predicate.polarity != ty::PredicatePolarity::Positive {
            return Err(NoSolution);
        }

        // `Destruct` is automatically implemented for every type in
        // non-const environments.
        ecx.probe_builtin_trait_candidate(BuiltinImplSource::Misc)
            .enter(|ecx| ecx.evaluate_added_goals_and_make_canonical_response(Certainty::Yes))
    }

    fn consider_builtin_transmute_candidate(
        ecx: &mut EvalCtxt<'_, D>,
        goal: Goal<I, Self>,
    ) -> Result<Candidate<I>, NoSolution> {
        if goal.predicate.polarity != ty::PredicatePolarity::Positive {
            return Err(NoSolution);
        }

        // `rustc_transmute` does not have support for type or const params
        if goal.has_non_region_placeholders() {
            return Err(NoSolution);
        }

        ecx.probe_builtin_trait_candidate(BuiltinImplSource::Misc).enter(|ecx| {
            let assume = ecx.structurally_normalize_const(
                goal.param_env,
                goal.predicate.trait_ref.args.const_at(2),
            )?;

            let certainty = ecx.is_transmutable(
                goal.predicate.trait_ref.args.type_at(0),
                goal.predicate.trait_ref.args.type_at(1),
                assume,
            )?;
            ecx.evaluate_added_goals_and_make_canonical_response(certainty)
        })
    }

    /// NOTE: This is implemented as a built-in goal and not a set of impls like:
    ///
    /// ```rust,ignore (illustrative)
    /// impl<T> BikeshedGuaranteedNoDrop for T where T: Copy {}
    /// impl<T> BikeshedGuaranteedNoDrop for ManuallyDrop<T> {}
    /// ```
    ///
    /// because these impls overlap, and I'd rather not build a coherence hack for
    /// this harmless overlap.
    fn consider_builtin_bikeshed_guaranteed_no_drop_candidate(
        ecx: &mut EvalCtxt<'_, D>,
        goal: Goal<I, Self>,
    ) -> Result<Candidate<I>, NoSolution> {
        if goal.predicate.polarity != ty::PredicatePolarity::Positive {
            return Err(NoSolution);
        }

        let cx = ecx.cx();
        ecx.probe_builtin_trait_candidate(BuiltinImplSource::Misc).enter(|ecx| {
            let ty = goal.predicate.self_ty();
            match ty.kind() {
                // `&mut T` and `&T` always implement `BikeshedGuaranteedNoDrop`.
                ty::Ref(..) => {}
                // `ManuallyDrop<T>` always implements `BikeshedGuaranteedNoDrop`.
                ty::Adt(def, _) if def.is_manually_drop() => {}
                // Arrays and tuples implement `BikeshedGuaranteedNoDrop` only if
                // their constituent types implement `BikeshedGuaranteedNoDrop`.
                ty::Tuple(tys) => {
                    ecx.add_goals(
                        GoalSource::ImplWhereBound,
                        tys.iter().map(|elem_ty| {
                            goal.with(cx, ty::TraitRef::new(cx, goal.predicate.def_id(), [elem_ty]))
                        }),
                    );
                }
                ty::Array(elem_ty, _) => {
                    ecx.add_goal(
                        GoalSource::ImplWhereBound,
                        goal.with(cx, ty::TraitRef::new(cx, goal.predicate.def_id(), [elem_ty])),
                    );
                }

                // All other types implement `BikeshedGuaranteedNoDrop` only if
                // they implement `Copy`. We could be smart here and short-circuit
                // some trivially `Copy`/`!Copy` types, but there's no benefit.
                ty::FnDef(..)
                | ty::FnPtr(..)
                | ty::Error(_)
                | ty::Uint(_)
                | ty::Int(_)
                | ty::Infer(ty::IntVar(_) | ty::FloatVar(_))
                | ty::Bool
                | ty::Float(_)
                | ty::Char
                | ty::RawPtr(..)
                | ty::Never
                | ty::Pat(..)
                | ty::Dynamic(..)
                | ty::Str
                | ty::Slice(_)
                | ty::Foreign(..)
                | ty::Adt(..)
                | ty::Alias(..)
                | ty::Param(_)
                | ty::Placeholder(..)
                | ty::Closure(..)
                | ty::CoroutineClosure(..)
                | ty::Coroutine(..)
                | ty::UnsafeBinder(_)
                | ty::CoroutineWitness(..) => {
                    ecx.add_goal(
                        GoalSource::ImplWhereBound,
                        goal.with(
                            cx,
                            ty::TraitRef::new(
                                cx,
                                cx.require_trait_lang_item(SolverTraitLangItem::Copy),
                                [ty],
                            ),
                        ),
                    );
                }

                ty::Bound(..)
                | ty::Infer(
                    ty::TyVar(_) | ty::FreshTy(_) | ty::FreshIntTy(_) | ty::FreshFloatTy(_),
                ) => {
                    panic!("unexpected type `{ty:?}`")
                }
            }

            ecx.evaluate_added_goals_and_make_canonical_response(Certainty::Yes)
        })
    }

    /// ```ignore (builtin impl example)
    /// trait Trait {
    ///     fn foo(&self);
    /// }
    /// // results in the following builtin impl
    /// impl<'a, T: Trait + 'a> Unsize<dyn Trait + 'a> for T {}
    /// ```
    fn consider_structural_builtin_unsize_candidates(
        ecx: &mut EvalCtxt<'_, D>,
        goal: Goal<I, Self>,
    ) -> Vec<Candidate<I>> {
        if goal.predicate.polarity != ty::PredicatePolarity::Positive {
            return vec![];
        }

        let result_to_single = |result| match result {
            Ok(resp) => vec![resp],
            Err(NoSolution) => vec![],
        };

        ecx.probe(|_| ProbeKind::UnsizeAssembly).enter(|ecx| {
            let a_ty = goal.predicate.self_ty();
            // We need to normalize the b_ty since it's matched structurally
            // in the other functions below.
            let Ok(b_ty) = ecx.structurally_normalize_ty(
                goal.param_env,
                goal.predicate.trait_ref.args.type_at(1),
            ) else {
                return vec![];
            };

            let goal = goal.with(ecx.cx(), (a_ty, b_ty));
            match (a_ty.kind(), b_ty.kind()) {
                (ty::Infer(ty::TyVar(..)), ..) => panic!("unexpected infer {a_ty:?} {b_ty:?}"),

                (_, ty::Infer(ty::TyVar(..))) => {
                    result_to_single(ecx.forced_ambiguity(MaybeCause::Ambiguity))
                }

                // Trait upcasting, or `dyn Trait + Auto + 'a` -> `dyn Trait + 'b`.
                (
                    ty::Dynamic(a_data, a_region, ty::Dyn),
                    ty::Dynamic(b_data, b_region, ty::Dyn),
                ) => ecx.consider_builtin_dyn_upcast_candidates(
                    goal, a_data, a_region, b_data, b_region,
                ),

                // `T` -> `dyn Trait` unsizing.
                (_, ty::Dynamic(b_region, b_data, ty::Dyn)) => result_to_single(
                    ecx.consider_builtin_unsize_to_dyn_candidate(goal, b_region, b_data),
                ),

                // `[T; N]` -> `[T]` unsizing
                (ty::Array(a_elem_ty, ..), ty::Slice(b_elem_ty)) => {
                    result_to_single(ecx.consider_builtin_array_unsize(goal, a_elem_ty, b_elem_ty))
                }

                // `Struct<T>` -> `Struct<U>` where `T: Unsize<U>`
                (ty::Adt(a_def, a_args), ty::Adt(b_def, b_args))
                    if a_def.is_struct() && a_def == b_def =>
                {
                    result_to_single(
                        ecx.consider_builtin_struct_unsize(goal, a_def, a_args, b_args),
                    )
                }

                _ => vec![],
            }
        })
    }
}

/// Small helper function to change the `def_id` of a trait predicate - this is not normally
/// something that you want to do, as different traits will require different args and so making
/// it easy to change the trait is something of a footgun, but it is useful in the narrow
/// circumstance of changing from `MetaSized` to `Sized`, which happens as part of the lazy
/// elaboration of sizedness candidates.
#[inline(always)]
fn trait_predicate_with_def_id<I: Interner>(
    cx: I,
    clause: ty::Binder<I, ty::TraitPredicate<I>>,
    did: I::TraitId,
) -> I::Clause {
    clause
        .map_bound(|c| TraitPredicate {
            trait_ref: TraitRef::new_from_args(cx, did, c.trait_ref.args),
            polarity: c.polarity,
        })
        .upcast(cx)
}

impl<D, I> EvalCtxt<'_, D>
where
    D: SolverDelegate<Interner = I>,
    I: Interner,
{
    /// Trait upcasting allows for coercions between trait objects:
    /// ```ignore (builtin impl example)
    /// trait Super {}
    /// trait Trait: Super {}
    /// // results in builtin impls upcasting to a super trait
    /// impl<'a, 'b: 'a> Unsize<dyn Super + 'a> for dyn Trait + 'b {}
    /// // and impls removing auto trait bounds.
    /// impl<'a, 'b: 'a> Unsize<dyn Trait + 'a> for dyn Trait + Send + 'b {}
    /// ```
    fn consider_builtin_dyn_upcast_candidates(
        &mut self,
        goal: Goal<I, (I::Ty, I::Ty)>,
        a_data: I::BoundExistentialPredicates,
        a_region: I::Region,
        b_data: I::BoundExistentialPredicates,
        b_region: I::Region,
    ) -> Vec<Candidate<I>> {
        let cx = self.cx();
        let Goal { predicate: (a_ty, _b_ty), .. } = goal;

        let mut responses = vec![];
        // If the principal def ids match (or are both none), then we're not doing
        // trait upcasting. We're just removing auto traits (or shortening the lifetime).
        let b_principal_def_id = b_data.principal_def_id();
        if a_data.principal_def_id() == b_principal_def_id || b_principal_def_id.is_none() {
            responses.extend(self.consider_builtin_upcast_to_principal(
                goal,
                CandidateSource::BuiltinImpl(BuiltinImplSource::Misc),
                a_data,
                a_region,
                b_data,
                b_region,
                a_data.principal(),
            ));
        } else if let Some(a_principal) = a_data.principal() {
            for (idx, new_a_principal) in
                elaborate::supertraits(self.cx(), a_principal.with_self_ty(cx, a_ty))
                    .enumerate()
                    .skip(1)
            {
                responses.extend(self.consider_builtin_upcast_to_principal(
                    goal,
                    CandidateSource::BuiltinImpl(BuiltinImplSource::TraitUpcasting(idx)),
                    a_data,
                    a_region,
                    b_data,
                    b_region,
                    Some(new_a_principal.map_bound(|trait_ref| {
                        ty::ExistentialTraitRef::erase_self_ty(cx, trait_ref)
                    })),
                ));
            }
        }

        responses
    }

    fn consider_builtin_unsize_to_dyn_candidate(
        &mut self,
        goal: Goal<I, (I::Ty, I::Ty)>,
        b_data: I::BoundExistentialPredicates,
        b_region: I::Region,
    ) -> Result<Candidate<I>, NoSolution> {
        let cx = self.cx();
        let Goal { predicate: (a_ty, _), .. } = goal;

        // Can only unsize to an dyn-compatible trait.
        if b_data.principal_def_id().is_some_and(|def_id| !cx.trait_is_dyn_compatible(def_id)) {
            return Err(NoSolution);
        }

        self.probe_builtin_trait_candidate(BuiltinImplSource::Misc).enter(|ecx| {
            // Check that the type implements all of the predicates of the trait object.
            // (i.e. the principal, all of the associated types match, and any auto traits)
            ecx.add_goals(
                GoalSource::ImplWhereBound,
                b_data.iter().map(|pred| goal.with(cx, pred.with_self_ty(cx, a_ty))),
            );

            // The type must be `Sized` to be unsized.
            ecx.add_goal(
                GoalSource::ImplWhereBound,
                goal.with(
                    cx,
                    ty::TraitRef::new(
                        cx,
                        cx.require_trait_lang_item(SolverTraitLangItem::Sized),
                        [a_ty],
                    ),
                ),
            );

            // The type must outlive the lifetime of the `dyn` we're unsizing into.
            ecx.add_goal(GoalSource::Misc, goal.with(cx, ty::OutlivesPredicate(a_ty, b_region)));
            ecx.evaluate_added_goals_and_make_canonical_response(Certainty::Yes)
        })
    }

    fn consider_builtin_upcast_to_principal(
        &mut self,
        goal: Goal<I, (I::Ty, I::Ty)>,
        source: CandidateSource<I>,
        a_data: I::BoundExistentialPredicates,
        a_region: I::Region,
        b_data: I::BoundExistentialPredicates,
        b_region: I::Region,
        upcast_principal: Option<ty::Binder<I, ty::ExistentialTraitRef<I>>>,
    ) -> Result<Candidate<I>, NoSolution> {
        let param_env = goal.param_env;

        // We may upcast to auto traits that are either explicitly listed in
        // the object type's bounds, or implied by the principal trait ref's
        // supertraits.
        let a_auto_traits: IndexSet<I::TraitId> = a_data
            .auto_traits()
            .into_iter()
            .chain(a_data.principal_def_id().into_iter().flat_map(|principal_def_id| {
                elaborate::supertrait_def_ids(self.cx(), principal_def_id)
                    .filter(|def_id| self.cx().trait_is_auto(*def_id))
            }))
            .collect();

        // More than one projection in a_ty's bounds may match the projection
        // in b_ty's bound. Use this to first determine *which* apply without
        // having any inference side-effects. We process obligations because
        // unification may initially succeed due to deferred projection equality.
        let projection_may_match =
            |ecx: &mut EvalCtxt<'_, D>,
             source_projection: ty::Binder<I, ty::ExistentialProjection<I>>,
             target_projection: ty::Binder<I, ty::ExistentialProjection<I>>| {
                source_projection.item_def_id() == target_projection.item_def_id()
                    && ecx
                        .probe(|_| ProbeKind::ProjectionCompatibility)
                        .enter(|ecx| -> Result<_, NoSolution> {
                            ecx.enter_forall(target_projection, |ecx, target_projection| {
                                let source_projection =
                                    ecx.instantiate_binder_with_infer(source_projection);
                                ecx.eq(param_env, source_projection, target_projection)?;
                                ecx.try_evaluate_added_goals()
                            })
                        })
                        .is_ok()
            };

        self.probe_trait_candidate(source).enter(|ecx| {
            for bound in b_data.iter() {
                match bound.skip_binder() {
                    // Check that a's supertrait (upcast_principal) is compatible
                    // with the target (b_ty).
                    ty::ExistentialPredicate::Trait(target_principal) => {
                        let source_principal = upcast_principal.unwrap();
                        let target_principal = bound.rebind(target_principal);
                        ecx.enter_forall(target_principal, |ecx, target_principal| {
                            let source_principal =
                                ecx.instantiate_binder_with_infer(source_principal);
                            ecx.eq(param_env, source_principal, target_principal)?;
                            ecx.try_evaluate_added_goals()
                        })?;
                    }
                    // Check that b_ty's projection is satisfied by exactly one of
                    // a_ty's projections. First, we look through the list to see if
                    // any match. If not, error. Then, if *more* than one matches, we
                    // return ambiguity. Otherwise, if exactly one matches, equate
                    // it with b_ty's projection.
                    ty::ExistentialPredicate::Projection(target_projection) => {
                        let target_projection = bound.rebind(target_projection);
                        let mut matching_projections =
                            a_data.projection_bounds().into_iter().filter(|source_projection| {
                                projection_may_match(ecx, *source_projection, target_projection)
                            });
                        let Some(source_projection) = matching_projections.next() else {
                            return Err(NoSolution);
                        };
                        if matching_projections.next().is_some() {
                            return ecx.evaluate_added_goals_and_make_canonical_response(
                                Certainty::AMBIGUOUS,
                            );
                        }
                        ecx.enter_forall(target_projection, |ecx, target_projection| {
                            let source_projection =
                                ecx.instantiate_binder_with_infer(source_projection);
                            ecx.eq(param_env, source_projection, target_projection)?;
                            ecx.try_evaluate_added_goals()
                        })?;
                    }
                    // Check that b_ty's auto traits are present in a_ty's bounds.
                    ty::ExistentialPredicate::AutoTrait(def_id) => {
                        if !a_auto_traits.contains(&def_id) {
                            return Err(NoSolution);
                        }
                    }
                }
            }

            // Also require that a_ty's lifetime outlives b_ty's lifetime.
            ecx.add_goal(
                GoalSource::ImplWhereBound,
                Goal::new(ecx.cx(), param_env, ty::OutlivesPredicate(a_region, b_region)),
            );

            ecx.evaluate_added_goals_and_make_canonical_response(Certainty::Yes)
        })
    }

    /// We have the following builtin impls for arrays:
    /// ```ignore (builtin impl example)
    /// impl<T: ?Sized, const N: usize> Unsize<[T]> for [T; N] {}
    /// ```
    /// While the impl itself could theoretically not be builtin,
    /// the actual unsizing behavior is builtin. Its also easier to
    /// make all impls of `Unsize` builtin as we're able to use
    /// `#[rustc_deny_explicit_impl]` in this case.
    fn consider_builtin_array_unsize(
        &mut self,
        goal: Goal<I, (I::Ty, I::Ty)>,
        a_elem_ty: I::Ty,
        b_elem_ty: I::Ty,
    ) -> Result<Candidate<I>, NoSolution> {
        self.eq(goal.param_env, a_elem_ty, b_elem_ty)?;
        self.probe_builtin_trait_candidate(BuiltinImplSource::Misc)
            .enter(|ecx| ecx.evaluate_added_goals_and_make_canonical_response(Certainty::Yes))
    }

    /// We generate a builtin `Unsize` impls for structs with generic parameters only
    /// mentioned by the last field.
    /// ```ignore (builtin impl example)
    /// struct Foo<T, U: ?Sized> {
    ///     sized_field: Vec<T>,
    ///     unsizable: Box<U>,
    /// }
    /// // results in the following builtin impl
    /// impl<T: ?Sized, U: ?Sized, V: ?Sized> Unsize<Foo<T, V>> for Foo<T, U>
    /// where
    ///     Box<U>: Unsize<Box<V>>,
    /// {}
    /// ```
    fn consider_builtin_struct_unsize(
        &mut self,
        goal: Goal<I, (I::Ty, I::Ty)>,
        def: I::AdtDef,
        a_args: I::GenericArgs,
        b_args: I::GenericArgs,
    ) -> Result<Candidate<I>, NoSolution> {
        let cx = self.cx();
        let Goal { predicate: (_a_ty, b_ty), .. } = goal;

        let unsizing_params = cx.unsizing_params_for_adt(def.def_id());
        // We must be unsizing some type parameters. This also implies
        // that the struct has a tail field.
        if unsizing_params.is_empty() {
            return Err(NoSolution);
        }

        let tail_field_ty = def.struct_tail_ty(cx).unwrap();

        let a_tail_ty = tail_field_ty.instantiate(cx, a_args);
        let b_tail_ty = tail_field_ty.instantiate(cx, b_args);

        // Instantiate just the unsizing params from B into A. The type after
        // this instantiation must be equal to B. This is so we don't unsize
        // unrelated type parameters.
        let new_a_args = cx.mk_args_from_iter(a_args.iter().enumerate().map(|(i, a)| {
            if unsizing_params.contains(i as u32) { b_args.get(i).unwrap() } else { a }
        }));
        let unsized_a_ty = Ty::new_adt(cx, def, new_a_args);

        // Finally, we require that `TailA: Unsize<TailB>` for the tail field
        // types.
        self.eq(goal.param_env, unsized_a_ty, b_ty)?;
        self.add_goal(
            GoalSource::ImplWhereBound,
            goal.with(
                cx,
                ty::TraitRef::new(
                    cx,
                    cx.require_trait_lang_item(SolverTraitLangItem::Unsize),
                    [a_tail_ty, b_tail_ty],
                ),
            ),
        );
        self.probe_builtin_trait_candidate(BuiltinImplSource::Misc)
            .enter(|ecx| ecx.evaluate_added_goals_and_make_canonical_response(Certainty::Yes))
    }

    // Return `Some` if there is an impl (built-in or user provided) that may
    // hold for the self type of the goal, which for coherence and soundness
    // purposes must disqualify the built-in auto impl assembled by considering
    // the type's constituent types.
    fn disqualify_auto_trait_candidate_due_to_possible_impl(
        &mut self,
        goal: Goal<I, TraitPredicate<I>>,
    ) -> Option<Result<Candidate<I>, NoSolution>> {
        let self_ty = goal.predicate.self_ty();
        let check_impls = || {
            let mut disqualifying_impl = None;
            self.cx().for_each_relevant_impl(
                goal.predicate.def_id(),
                goal.predicate.self_ty(),
                |impl_def_id| {
                    disqualifying_impl = Some(impl_def_id);
                },
            );
            if let Some(def_id) = disqualifying_impl {
                trace!(?def_id, ?goal, "disqualified auto-trait implementation");
                // No need to actually consider the candidate here,
                // since we do that in `consider_impl_candidate`.
                return Some(Err(NoSolution));
            } else {
                None
            }
        };

        match self_ty.kind() {
            // Stall int and float vars until they are resolved to a concrete
            // numerical type. That's because the check for impls below treats
            // int vars as matching any impl. Even if we filtered such impls,
            // we probably don't want to treat an `impl !AutoTrait for i32` as
            // disqualifying the built-in auto impl for `i64: AutoTrait` either.
            ty::Infer(ty::IntVar(_) | ty::FloatVar(_)) => {
                Some(self.forced_ambiguity(MaybeCause::Ambiguity))
            }

            // Backward compatibility for default auto traits.
            // Test: ui/traits/default_auto_traits/extern-types.rs
            ty::Foreign(..) if self.cx().is_default_trait(goal.predicate.def_id()) => check_impls(),

            // These types cannot be structurally decomposed into constituent
            // types, and therefore have no built-in auto impl.
            ty::Dynamic(..)
            | ty::Param(..)
            | ty::Foreign(..)
            | ty::Alias(ty::Projection | ty::Free | ty::Inherent, ..)
            | ty::Placeholder(..) => Some(Err(NoSolution)),

            ty::Infer(_) | ty::Bound(_, _) => panic!("unexpected type `{self_ty:?}`"),

            // Coroutines have one special built-in candidate, `Unpin`, which
            // takes precedence over the structural auto trait candidate being
            // assembled.
            ty::Coroutine(def_id, _)
                if self
                    .cx()
                    .is_trait_lang_item(goal.predicate.def_id(), SolverTraitLangItem::Unpin) =>
            {
                match self.cx().coroutine_movability(def_id) {
                    Movability::Static => Some(Err(NoSolution)),
                    Movability::Movable => Some(
                        self.probe_builtin_trait_candidate(BuiltinImplSource::Misc).enter(|ecx| {
                            ecx.evaluate_added_goals_and_make_canonical_response(Certainty::Yes)
                        }),
                    ),
                }
            }

            // If we still have an alias here, it must be rigid. For opaques, it's always
            // okay to consider auto traits because that'll reveal its hidden type. For
            // non-opaque aliases, we will not assemble any candidates since there's no way
            // to further look into its type.
            ty::Alias(..) => None,

            // For rigid types, any possible implementation that could apply to
            // the type (even if after unification and processing nested goals
            // it does not hold) will disqualify the built-in auto impl.
            //
            // We've originally had a more permissive check here which resulted
            // in unsoundness, see #84857.
            ty::Bool
            | ty::Char
            | ty::Int(_)
            | ty::Uint(_)
            | ty::Float(_)
            | ty::Str
            | ty::Array(_, _)
            | ty::Pat(_, _)
            | ty::Slice(_)
            | ty::RawPtr(_, _)
            | ty::Ref(_, _, _)
            | ty::FnDef(_, _)
            | ty::FnPtr(..)
            | ty::Closure(..)
            | ty::CoroutineClosure(..)
            | ty::Coroutine(_, _)
            | ty::CoroutineWitness(..)
            | ty::Never
            | ty::Tuple(_)
            | ty::Adt(_, _)
            | ty::UnsafeBinder(_) => check_impls(),
            ty::Error(_) => None,
        }
    }

    /// Convenience function for traits that are structural, i.e. that only
    /// have nested subgoals that only change the self type. Unlike other
    /// evaluate-like helpers, this does a probe, so it doesn't need to be
    /// wrapped in one.
    fn probe_and_evaluate_goal_for_constituent_tys(
        &mut self,
        source: CandidateSource<I>,
        goal: Goal<I, TraitPredicate<I>>,
        constituent_tys: impl Fn(
            &EvalCtxt<'_, D>,
            I::Ty,
        ) -> Result<ty::Binder<I, Vec<I::Ty>>, NoSolution>,
    ) -> Result<Candidate<I>, NoSolution> {
        self.probe_trait_candidate(source).enter(|ecx| {
            let goals =
                ecx.enter_forall(constituent_tys(ecx, goal.predicate.self_ty())?, |ecx, tys| {
                    tys.into_iter()
                        .map(|ty| {
                            goal.with(ecx.cx(), goal.predicate.with_replaced_self_ty(ecx.cx(), ty))
                        })
                        .collect::<Vec<_>>()
                });
            ecx.add_goals(GoalSource::ImplWhereBound, goals);
            ecx.evaluate_added_goals_and_make_canonical_response(Certainty::Yes)
        })
    }
}

/// How we've proven this trait goal.
///
/// This is used by `NormalizesTo` goals to only normalize
/// by using the same 'kind of candidate' we've used to prove
/// its corresponding trait goal. Most notably, we do not
/// normalize by using an impl if the trait goal has been
/// proven via a `ParamEnv` candidate.
///
/// This is necessary to avoid unnecessary region constraints,
/// see trait-system-refactor-initiative#125 for more details.
#[derive(Debug, Clone, Copy)]
pub(super) enum TraitGoalProvenVia {
    /// We've proven the trait goal by something which is
    /// is not a non-global where-bound or an alias-bound.
    ///
    /// This means we don't disable any candidates during
    /// normalization.
    Misc,
    ParamEnv,
    AliasBound,
}

impl<D, I> EvalCtxt<'_, D>
where
    D: SolverDelegate<Interner = I>,
    I: Interner,
{
    /// FIXME(#57893): For backwards compatibility with the old trait solver implementation,
    /// we need to handle overlap between builtin and user-written impls for trait objects.
    ///
    /// This overlap is unsound in general and something which we intend to fix separately.
    /// To avoid blocking the stabilization of the trait solver, we add this hack to avoid
    /// breakage in cases which are *mostly fine*™. Importantly, this preference is strictly
    /// weaker than the old behavior.
    ///
    /// We only prefer builtin over user-written impls if there are no inference constraints.
    /// Importantly, we also only prefer the builtin impls for trait goals, and not during
    /// normalization. This means the only case where this special-case results in exploitable
    /// unsoundness should be lifetime dependent user-written impls.
    pub(super) fn unsound_prefer_builtin_dyn_impl(&mut self, candidates: &mut Vec<Candidate<I>>) {
        match self.typing_mode() {
            TypingMode::Coherence => return,
            TypingMode::Analysis { .. }
            | TypingMode::Borrowck { .. }
            | TypingMode::PostBorrowckAnalysis { .. }
            | TypingMode::PostAnalysis => {}
        }

        if candidates
            .iter()
            .find(|c| {
                matches!(c.source, CandidateSource::BuiltinImpl(BuiltinImplSource::Object(_)))
            })
            .is_some_and(|c| has_only_region_constraints(c.result))
        {
            candidates.retain(|c| {
                if matches!(c.source, CandidateSource::Impl(_)) {
                    debug!(?c, "unsoundly dropping impl in favor of builtin dyn-candidate");
                    false
                } else {
                    true
                }
            });
        }
    }

    #[instrument(level = "debug", skip(self), ret)]
    pub(super) fn merge_trait_candidates(
        &mut self,
        mut candidates: Vec<Candidate<I>>,
        failed_candidate_info: FailedCandidateInfo,
    ) -> Result<(CanonicalResponse<I>, Option<TraitGoalProvenVia>), NoSolution> {
        if let TypingMode::Coherence = self.typing_mode() {
            return if let Some((response, _)) = self.try_merge_candidates(&candidates) {
                Ok((response, Some(TraitGoalProvenVia::Misc)))
            } else {
                self.flounder(&candidates).map(|r| (r, None))
            };
        }

        // We prefer trivial builtin candidates, i.e. builtin impls without any
        // nested requirements, over all others. This is a fix for #53123 and
        // prevents where-bounds from accidentally extending the lifetime of a
        // variable.
        let mut trivial_builtin_impls = candidates.iter().filter(|c| {
            matches!(c.source, CandidateSource::BuiltinImpl(BuiltinImplSource::Trivial))
        });
        if let Some(candidate) = trivial_builtin_impls.next() {
            // There should only ever be a single trivial builtin candidate
            // as they would otherwise overlap.
            assert!(trivial_builtin_impls.next().is_none());
            return Ok((candidate.result, Some(TraitGoalProvenVia::Misc)));
        }

        // If there are non-global where-bounds, prefer where-bounds
        // (including global ones) over everything else.
        let has_non_global_where_bounds = candidates
            .iter()
            .any(|c| matches!(c.source, CandidateSource::ParamEnv(ParamEnvSource::NonGlobal)));
        if has_non_global_where_bounds {
            let where_bounds: Vec<_> = candidates
                .extract_if(.., |c| matches!(c.source, CandidateSource::ParamEnv(_)))
                .collect();
            if let Some((response, info)) = self.try_merge_candidates(&where_bounds) {
                match info {
                    // If there's an always applicable candidate, the result of all
                    // other candidates does not matter. This means we can ignore
                    // them when checking whether we've reached a fixpoint.
                    //
                    // We always prefer the first always applicable candidate, even if a
                    // later candidate is also always applicable and would result in fewer
                    // reruns. We could slightly improve this by e.g. searching for another
                    // always applicable candidate which doesn't depend on any cycle heads.
                    //
                    // NOTE: This is optimization is observable in case there is an always
                    // applicable global candidate and another non-global candidate which only
                    // applies because of a provisional result. I can't even think of a test
                    // case where this would occur and even then, this would not be unsound.
                    // Supporting this makes the code more involved, so I am just going to
                    // ignore this for now.
                    MergeCandidateInfo::AlwaysApplicable(i) => {
                        for (j, c) in where_bounds.into_iter().enumerate() {
                            if i != j {
                                self.ignore_candidate_head_usages(c.head_usages)
                            }
                        }
                        // If a where-bound does not apply, we don't actually get a
                        // candidate for it. We manually track the head usages
                        // of all failed `ParamEnv` candidates instead.
                        self.ignore_candidate_head_usages(
                            failed_candidate_info.param_env_head_usages,
                        );
                    }
                    MergeCandidateInfo::EqualResponse => {}
                }
                return Ok((response, Some(TraitGoalProvenVia::ParamEnv)));
            } else {
                return Ok((self.bail_with_ambiguity(&where_bounds), None));
            };
        }

        if candidates.iter().any(|c| matches!(c.source, CandidateSource::AliasBound)) {
            let alias_bounds: Vec<_> = candidates
                .extract_if(.., |c| matches!(c.source, CandidateSource::AliasBound))
                .collect();
            return if let Some((response, _)) = self.try_merge_candidates(&alias_bounds) {
                Ok((response, Some(TraitGoalProvenVia::AliasBound)))
            } else {
                Ok((self.bail_with_ambiguity(&alias_bounds), None))
            };
        }

        self.filter_specialized_impls(AllowInferenceConstraints::No, &mut candidates);
        self.unsound_prefer_builtin_dyn_impl(&mut candidates);

        // If there are *only* global where bounds, then make sure to return that this
        // is still reported as being proven-via the param-env so that rigid projections
        // operate correctly. Otherwise, drop all global where-bounds before merging the
        // remaining candidates.
        let proven_via = if candidates
            .iter()
            .all(|c| matches!(c.source, CandidateSource::ParamEnv(ParamEnvSource::Global)))
        {
            TraitGoalProvenVia::ParamEnv
        } else {
            candidates
                .retain(|c| !matches!(c.source, CandidateSource::ParamEnv(ParamEnvSource::Global)));
            TraitGoalProvenVia::Misc
        };

        if let Some((response, _)) = self.try_merge_candidates(&candidates) {
            Ok((response, Some(proven_via)))
        } else {
            self.flounder(&candidates).map(|r| (r, None))
        }
    }

    #[instrument(level = "trace", skip(self))]
    pub(super) fn compute_trait_goal(
        &mut self,
        goal: Goal<I, TraitPredicate<I>>,
    ) -> Result<(CanonicalResponse<I>, Option<TraitGoalProvenVia>), NoSolution> {
        let (candidates, failed_candidate_info) =
            self.assemble_and_evaluate_candidates(goal, AssembleCandidatesFrom::All);
        self.merge_trait_candidates(candidates, failed_candidate_info)
    }

    fn try_stall_coroutine(&mut self, self_ty: I::Ty) -> Option<Result<Candidate<I>, NoSolution>> {
        if let ty::Coroutine(def_id, _) = self_ty.kind() {
            match self.typing_mode() {
                TypingMode::Analysis {
                    defining_opaque_types_and_generators: stalled_generators,
                } => {
                    if def_id.as_local().is_some_and(|def_id| stalled_generators.contains(&def_id))
                    {
                        return Some(self.forced_ambiguity(MaybeCause::Ambiguity));
                    }
                }
                TypingMode::Coherence
                | TypingMode::PostAnalysis
                | TypingMode::Borrowck { defining_opaque_types: _ }
                | TypingMode::PostBorrowckAnalysis { defined_opaque_types: _ } => {}
            }
        }

        None
    }
}<|MERGE_RESOLUTION|>--- conflicted
+++ resolved
@@ -55,10 +55,7 @@
         ecx: &mut EvalCtxt<'_, D>,
         goal: Goal<I, TraitPredicate<I>>,
         impl_def_id: I::ImplId,
-<<<<<<< HEAD
-=======
         then: impl FnOnce(&mut EvalCtxt<'_, D>, Certainty) -> QueryResult<I>,
->>>>>>> 54464447
     ) -> Result<Candidate<I>, NoSolution> {
         let cx = ecx.cx();
 
