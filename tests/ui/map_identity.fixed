--- conflicted
+++ resolved
@@ -98,8 +98,6 @@
     // no match ergonomics for `[i32, i32]`
     let _ = x.iter().copied();
     //~^ map_identity
-<<<<<<< HEAD
-=======
 }
 
 mod foo {
@@ -162,5 +160,4 @@
 
     // don't lint: switched field assignment
     let _ = x.into_iter().map(|Foo2(foo, bar)| Foo2(bar, foo));
->>>>>>> faba846a
 }