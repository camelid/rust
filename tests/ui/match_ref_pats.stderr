--- conflicted
+++ resolved
@@ -15,24 +15,6 @@
 LL ~             None => println!("none"),
    |
 
-<<<<<<< HEAD
-error: you don't need to add `&` to all patterns
-  --> $DIR/match_ref_pats.rs:18:5
-   |
-LL | /     match tup {
-LL | |         &(v, 1) => println!("{}", v),
-LL | |         _ => println!("none"),
-LL | |     }
-   | |_____^
-   |
-help: instead of prefixing all patterns with `&`, you can dereference the expression
-   |
-LL ~     match *tup {
-LL ~         (v, 1) => println!("{}", v),
-   |
-
-=======
->>>>>>> 535262cc
 error: you don't need to add `&` to both the expression and the patterns
   --> $DIR/match_ref_pats.rs:24:5
    |
@@ -57,48 +39,14 @@
    |
    = note: `-D clippy::redundant-pattern-matching` implied by `-D warnings`
 
-<<<<<<< HEAD
-error: you don't need to add `&` to all patterns
-  --> $DIR/match_ref_pats.rs:36:5
-   |
-LL | /     if let &None = a {
-LL | |         println!("none");
-LL | |     }
-   | |_____^
-   |
-help: instead of prefixing all patterns with `&`, you can dereference the expression
-   |
-LL |     if let None = *a {
-   |            ~~~~   ~~
-
-=======
->>>>>>> 535262cc
 error: redundant pattern matching, consider using `is_none()`
   --> $DIR/match_ref_pats.rs:41:12
    |
 LL |     if let &None = &b {
    |     -------^^^^^----- help: try this: `if b.is_none()`
 
-<<<<<<< HEAD
-error: you don't need to add `&` to both the expression and the patterns
-  --> $DIR/match_ref_pats.rs:41:5
-   |
-LL | /     if let &None = &b {
-LL | |         println!("none");
-LL | |     }
-   | |_____^
-   |
-help: try
-   |
-LL |     if let None = b {
-   |            ~~~~   ~
-
-error: you don't need to add `&` to all patterns
-  --> $DIR/match_ref_pats.rs:68:9
-=======
 error: you don't need to add `&` to all patterns
   --> $DIR/match_ref_pats.rs:101:9
->>>>>>> 535262cc
    |
 LL | /         match foobar_variant!(0) {
 LL | |             &FooBar::Foo => println!("Foo"),
