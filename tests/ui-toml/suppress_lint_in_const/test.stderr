--- conflicted
+++ resolved
@@ -1,22 +1,5 @@
-<<<<<<< HEAD
 error: indexing may panic
-  --> $DIR/test.rs:27:5
-=======
-error[E0080]: evaluation of `main::{constant#3}` failed
-  --> tests/ui-toml/suppress_lint_in_const/test.rs:38:14
-   |
-LL |     const { &ARR[idx4()] }; // Ok, should not produce stderr, since `suppress-restriction-lint-in-const` is set true.
-   |              ^^^^^^^^^^^ index out of bounds: the length is 2 but the index is 4
-
-note: erroneous constant encountered
-  --> tests/ui-toml/suppress_lint_in_const/test.rs:38:5
-   |
-LL |     const { &ARR[idx4()] }; // Ok, should not produce stderr, since `suppress-restriction-lint-in-const` is set true.
-   |     ^^^^^^^^^^^^^^^^^^^^^^
-
-error: indexing may panic
-  --> tests/ui-toml/suppress_lint_in_const/test.rs:29:5
->>>>>>> d554bcad
+  --> tests/ui-toml/suppress_lint_in_const/test.rs:27:5
    |
 LL |     x[index];
    |     ^^^^^^^^
@@ -26,11 +9,7 @@
    = help: to override `-D warnings` add `#[allow(clippy::indexing_slicing)]`
 
 error: indexing may panic
-<<<<<<< HEAD
-  --> $DIR/test.rs:42:5
-=======
-  --> tests/ui-toml/suppress_lint_in_const/test.rs:47:5
->>>>>>> d554bcad
+  --> tests/ui-toml/suppress_lint_in_const/test.rs:42:5
    |
 LL |     v[0];
    |     ^^^^
@@ -38,11 +17,7 @@
    = help: consider using `.get(n)` or `.get_mut(n)` instead
 
 error: indexing may panic
-<<<<<<< HEAD
-  --> $DIR/test.rs:43:5
-=======
-  --> tests/ui-toml/suppress_lint_in_const/test.rs:48:5
->>>>>>> d554bcad
+  --> tests/ui-toml/suppress_lint_in_const/test.rs:43:5
    |
 LL |     v[10];
    |     ^^^^^
@@ -50,11 +25,7 @@
    = help: consider using `.get(n)` or `.get_mut(n)` instead
 
 error: indexing may panic
-<<<<<<< HEAD
-  --> $DIR/test.rs:44:5
-=======
-  --> tests/ui-toml/suppress_lint_in_const/test.rs:49:5
->>>>>>> d554bcad
+  --> tests/ui-toml/suppress_lint_in_const/test.rs:44:5
    |
 LL |     v[1 << 3];
    |     ^^^^^^^^^
@@ -62,11 +33,7 @@
    = help: consider using `.get(n)` or `.get_mut(n)` instead
 
 error: indexing may panic
-<<<<<<< HEAD
-  --> $DIR/test.rs:50:5
-=======
-  --> tests/ui-toml/suppress_lint_in_const/test.rs:55:5
->>>>>>> d554bcad
+  --> tests/ui-toml/suppress_lint_in_const/test.rs:50:5
    |
 LL |     v[N];
    |     ^^^^
@@ -74,27 +41,11 @@
    = help: consider using `.get(n)` or `.get_mut(n)` instead
 
 error: indexing may panic
-<<<<<<< HEAD
-  --> $DIR/test.rs:51:5
-=======
-  --> tests/ui-toml/suppress_lint_in_const/test.rs:56:5
->>>>>>> d554bcad
+  --> tests/ui-toml/suppress_lint_in_const/test.rs:51:5
    |
 LL |     v[M];
    |     ^^^^
    |
    = help: consider using `.get(n)` or `.get_mut(n)` instead
 
-<<<<<<< HEAD
 error: aborting due to 6 previous errors
-=======
-error[E0080]: evaluation of constant value failed
-  --> tests/ui-toml/suppress_lint_in_const/test.rs:16:24
-   |
-LL | const REF_ERR: &i32 = &ARR[idx4()]; // Ok, let rustc handle const contexts.
-   |                        ^^^^^^^^^^^ index out of bounds: the length is 2 but the index is 4
-
-error: aborting due to 8 previous errors
-
-For more information about this error, try `rustc --explain E0080`.
->>>>>>> d554bcad
