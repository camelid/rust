[relabel]
allow-unauthenticated = [
    "A-*", "C-*", "E-*", "I-*", "L-*", "P-*", "S-*", "T-*",
    "good first issue", "beta-nominated"
]

# Allows shortcuts like `@rustbot ready`
#
# See https://forge.rust-lang.org/triagebot/shortcuts.html
[shortcut]

[merge-conflicts]

[note]

[close]

[transfer]

[issue-links]

[mentions."clippy_lints/src/doc"]
cc = ["@notriddle"]

# Prevents mentions in commits to avoid users being spammed
[no-mentions]

# Have rustbot inform users about the *No Merge Policy*
[no-merges]
exclude_titles = ["Rustup"] # exclude syncs from rust-lang/rust
labels = ["has-merge-commits", "S-waiting-on-author"]

[review-requested]
# Those labels are removed when PR author requests a review from an assignee
remove_labels = ["S-waiting-on-author"]
# Those labels are added when PR author requests a review from an assignee
add_labels = ["S-waiting-on-review"]

[review-submitted]
# These labels are removed when a review is submitted.
review_labels = ["S-waiting-on-review"]
# This label is added when a review is submitted.
reviewed_label = "S-waiting-on-author"

[autolabel."S-waiting-on-review"]
new_pr = true

[autolabel."needs-fcp"]
trigger_files = ["clippy_lints/src/declared_lints.rs"]

[concern]
# These labels are set when there are unresolved concerns, removed otherwise
labels = ["S-waiting-on-concerns"]

# Show differences when a PR is rebased
[range-diff]

# Amend a review to include a link to what was changed since the review
[review-changes-since]

[assign]
contributing_url = "https://github.com/rust-lang/rust-clippy/blob/master/CONTRIBUTING.md"
users_on_vacation = [
    "matthiaskrgr",
    "Manishearth",
<<<<<<< HEAD
=======
    "blyxyas",
>>>>>>> 00e5e1b8
]

[assign.owners]
"/.github" = ["@flip1995"]
"/triagebot.toml" = ["@flip1995"]
"/book" = ["@flip1995"]
"*" = [
    "@Manishearth",
    "@llogiq",
    "@Alexendoo",
    "@dswij",
    "@Jarcho",
    "@blyxyas",
    "@y21",
    "@samueltardieu",
]<|MERGE_RESOLUTION|>--- conflicted
+++ resolved
@@ -63,10 +63,7 @@
 users_on_vacation = [
     "matthiaskrgr",
     "Manishearth",
-<<<<<<< HEAD
-=======
     "blyxyas",
->>>>>>> 00e5e1b8
 ]
 
 [assign.owners]
