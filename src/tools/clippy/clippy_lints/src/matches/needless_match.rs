--- conflicted
+++ resolved
@@ -133,11 +133,7 @@
         },
         // compare match_expr ty with RetTy in `fn foo() -> RetTy`
         Node::Item(item) => {
-<<<<<<< HEAD
-            if let ItemKind::Fn{ .. } = item.kind {
-=======
             if let ItemKind::Fn { .. } = item.kind {
->>>>>>> 67f49010
                 let output = cx
                     .tcx
                     .fn_sig(item.owner_id)
