--- conflicted
+++ resolved
@@ -538,14 +538,8 @@
             let o_tmpfile = this.eval_libc_i32("O_TMPFILE");
             if flag & o_tmpfile == o_tmpfile {
                 // if the flag contains `O_TMPFILE` then we return a graceful error
-<<<<<<< HEAD
                 this.set_last_error(LibcError("EOPNOTSUPP"))?;
-                return Ok(Scalar::from_i32(-1));
-=======
-                let eopnotsupp = this.eval_libc("EOPNOTSUPP");
-                this.set_last_error(eopnotsupp)?;
                 return interp_ok(Scalar::from_i32(-1));
->>>>>>> 8e382ba0
             }
         }
 
@@ -581,13 +575,8 @@
         // Reject if isolation is enabled.
         if let IsolatedOp::Reject(reject_with) = this.machine.isolated_op {
             this.reject_in_isolation("`open`", reject_with)?;
-<<<<<<< HEAD
             this.set_last_error(ErrorKind::PermissionDenied)?;
-            return Ok(Scalar::from_i32(-1));
-=======
-            this.set_last_error_from_io_error(ErrorKind::PermissionDenied.into())?;
             return interp_ok(Scalar::from_i32(-1));
->>>>>>> 8e382ba0
         }
 
         let fd = options
@@ -605,14 +594,8 @@
         let seek_from = if whence == this.eval_libc_i32("SEEK_SET") {
             if offset < 0 {
                 // Negative offsets return `EINVAL`.
-<<<<<<< HEAD
                 this.set_last_error(LibcError("EINVAL"))?;
-                return Ok(Scalar::from_i64(-1));
-=======
-                let einval = this.eval_libc("EINVAL");
-                this.set_last_error(einval)?;
                 return interp_ok(Scalar::from_i64(-1));
->>>>>>> 8e382ba0
             } else {
                 SeekFrom::Start(u64::try_from(offset).unwrap())
             }
@@ -621,14 +604,8 @@
         } else if whence == this.eval_libc_i32("SEEK_END") {
             SeekFrom::End(i64::try_from(offset).unwrap())
         } else {
-<<<<<<< HEAD
             this.set_last_error(LibcError("EINVAL"))?;
-            return Ok(Scalar::from_i64(-1));
-=======
-            let einval = this.eval_libc("EINVAL");
-            this.set_last_error(einval)?;
             return interp_ok(Scalar::from_i64(-1));
->>>>>>> 8e382ba0
         };
 
         let communicate = this.machine.communicate();
@@ -651,13 +628,8 @@
         // Reject if isolation is enabled.
         if let IsolatedOp::Reject(reject_with) = this.machine.isolated_op {
             this.reject_in_isolation("`unlink`", reject_with)?;
-<<<<<<< HEAD
             this.set_last_error(ErrorKind::PermissionDenied)?;
-            return Ok(Scalar::from_i32(-1));
-=======
-            this.set_last_error_from_io_error(ErrorKind::PermissionDenied.into())?;
             return interp_ok(Scalar::from_i32(-1));
->>>>>>> 8e382ba0
         }
 
         let result = remove_file(path).map(|_| 0);
@@ -687,13 +659,8 @@
         // Reject if isolation is enabled.
         if let IsolatedOp::Reject(reject_with) = this.machine.isolated_op {
             this.reject_in_isolation("`symlink`", reject_with)?;
-<<<<<<< HEAD
             this.set_last_error(ErrorKind::PermissionDenied)?;
-            return Ok(Scalar::from_i32(-1));
-=======
-            this.set_last_error_from_io_error(ErrorKind::PermissionDenied.into())?;
             return interp_ok(Scalar::from_i32(-1));
->>>>>>> 8e382ba0
         }
 
         let result = create_link(&target, &linkpath).map(|_| 0);
@@ -993,13 +960,8 @@
         // Reject if isolation is enabled.
         if let IsolatedOp::Reject(reject_with) = this.machine.isolated_op {
             this.reject_in_isolation("`rename`", reject_with)?;
-<<<<<<< HEAD
             this.set_last_error(ErrorKind::PermissionDenied)?;
-            return Ok(Scalar::from_i32(-1));
-=======
-            this.set_last_error_from_io_error(ErrorKind::PermissionDenied.into())?;
             return interp_ok(Scalar::from_i32(-1));
->>>>>>> 8e382ba0
         }
 
         let result = rename(oldpath, newpath).map(|_| 0);
@@ -1022,13 +984,8 @@
         // Reject if isolation is enabled.
         if let IsolatedOp::Reject(reject_with) = this.machine.isolated_op {
             this.reject_in_isolation("`mkdir`", reject_with)?;
-<<<<<<< HEAD
             this.set_last_error(ErrorKind::PermissionDenied)?;
-            return Ok(Scalar::from_i32(-1));
-=======
-            this.set_last_error_from_io_error(ErrorKind::PermissionDenied.into())?;
             return interp_ok(Scalar::from_i32(-1));
->>>>>>> 8e382ba0
         }
 
         #[cfg_attr(not(unix), allow(unused_mut))]
@@ -1055,13 +1012,8 @@
         // Reject if isolation is enabled.
         if let IsolatedOp::Reject(reject_with) = this.machine.isolated_op {
             this.reject_in_isolation("`rmdir`", reject_with)?;
-<<<<<<< HEAD
             this.set_last_error(ErrorKind::PermissionDenied)?;
-            return Ok(Scalar::from_i32(-1));
-=======
-            this.set_last_error_from_io_error(ErrorKind::PermissionDenied.into())?;
             return interp_ok(Scalar::from_i32(-1));
->>>>>>> 8e382ba0
         }
 
         let result = remove_dir(path).map(|_| 0i32);
@@ -1094,13 +1046,8 @@
                 interp_ok(Scalar::from_target_usize(id, this))
             }
             Err(e) => {
-<<<<<<< HEAD
                 this.set_last_error(e)?;
-                Ok(Scalar::null_ptr(this))
-=======
-                this.set_last_error_from_io_error(e)?;
                 interp_ok(Scalar::null_ptr(this))
->>>>>>> 8e382ba0
             }
         }
     }
@@ -1370,26 +1317,14 @@
                 interp_ok(Scalar::from_i32(result))
             } else {
                 drop(fd);
-<<<<<<< HEAD
                 this.set_last_error(LibcError("EINVAL"))?;
-                Ok(Scalar::from_i32(-1))
-=======
-                let einval = this.eval_libc("EINVAL");
-                this.set_last_error(einval)?;
                 interp_ok(Scalar::from_i32(-1))
->>>>>>> 8e382ba0
             }
         } else {
             drop(fd);
             // The file is not writable
-<<<<<<< HEAD
             this.set_last_error(LibcError("EINVAL"))?;
-            Ok(Scalar::from_i32(-1))
-=======
-            let einval = this.eval_libc("EINVAL");
-            this.set_last_error(einval)?;
             interp_ok(Scalar::from_i32(-1))
->>>>>>> 8e382ba0
         }
     }
 
@@ -1466,27 +1401,15 @@
         let flags = this.read_scalar(flags_op)?.to_i32()?;
 
         if offset < 0 || nbytes < 0 {
-<<<<<<< HEAD
             this.set_last_error(LibcError("EINVAL"))?;
-            return Ok(Scalar::from_i32(-1));
-=======
-            let einval = this.eval_libc("EINVAL");
-            this.set_last_error(einval)?;
             return interp_ok(Scalar::from_i32(-1));
->>>>>>> 8e382ba0
         }
         let allowed_flags = this.eval_libc_i32("SYNC_FILE_RANGE_WAIT_BEFORE")
             | this.eval_libc_i32("SYNC_FILE_RANGE_WRITE")
             | this.eval_libc_i32("SYNC_FILE_RANGE_WAIT_AFTER");
         if flags & allowed_flags != flags {
-<<<<<<< HEAD
             this.set_last_error(LibcError("EINVAL"))?;
-            return Ok(Scalar::from_i32(-1));
-=======
-            let einval = this.eval_libc("EINVAL");
-            this.set_last_error(einval)?;
             return interp_ok(Scalar::from_i32(-1));
->>>>>>> 8e382ba0
         }
 
         // Reject if isolation is enabled.
@@ -1547,13 +1470,8 @@
                 interp_ok(path_bytes.len().try_into().unwrap())
             }
             Err(e) => {
-<<<<<<< HEAD
                 this.set_last_error(e)?;
-                Ok(-1)
-=======
-                this.set_last_error_from_io_error(e)?;
                 interp_ok(-1)
->>>>>>> 8e382ba0
             }
         }
     }
@@ -1632,13 +1550,8 @@
                 interp_ok(Scalar::from_maybe_pointer(dest, this))
             }
             Err(e) => {
-<<<<<<< HEAD
                 this.set_last_error(e)?;
-                Ok(Scalar::from_target_usize(0, this))
-=======
-                this.set_last_error_from_io_error(e)?;
                 interp_ok(Scalar::from_target_usize(0, this))
->>>>>>> 8e382ba0
             }
         }
     }
@@ -1689,14 +1602,8 @@
 
         // If we don't find the suffix, it is an error.
         if last_six_char_bytes != suffix_bytes {
-<<<<<<< HEAD
             this.set_last_error(LibcError("EINVAL"))?;
-            return Ok(Scalar::from_i32(-1));
-=======
-            let einval = this.eval_libc("EINVAL");
-            this.set_last_error(einval)?;
             return interp_ok(Scalar::from_i32(-1));
->>>>>>> 8e382ba0
         }
 
         // At this point we know we have 6 ASCII 'X' characters as a suffix.
@@ -1761,13 +1668,8 @@
                         _ => {
                             // "On error, -1 is returned, and errno is set to
                             // indicate the error"
-<<<<<<< HEAD
                             this.set_last_error(e)?;
-                            return Ok(Scalar::from_i32(-1));
-=======
-                            this.set_last_error_from_io_error(e)?;
                             return interp_ok(Scalar::from_i32(-1));
->>>>>>> 8e382ba0
                         }
                     },
             }
@@ -1846,13 +1748,8 @@
         let metadata = match metadata {
             Ok(metadata) => metadata,
             Err(e) => {
-<<<<<<< HEAD
                 ecx.set_last_error(e)?;
-                return Ok(None);
-=======
-                ecx.set_last_error_from_io_error(e)?;
                 return interp_ok(None);
->>>>>>> 8e382ba0
             }
         };
 
