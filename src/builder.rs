--- conflicted
+++ resolved
@@ -1251,13 +1251,8 @@
         self.cx
     }
 
-<<<<<<< HEAD
-    fn apply_attrs_to_cleanup_callsite(&mut self, _llret: RValue<'gcc>) {
-        // TODO
-=======
     fn do_not_inline(&mut self, _llret: RValue<'gcc>) {
         unimplemented!();
->>>>>>> fadd1c53
     }
 
     fn set_span(&mut self, _span: Span) {}
