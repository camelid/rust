#[cfg(feature = "master")]
use gccjit::{FnAttribute, VarAttribute, Visibility};
use gccjit::{Function, GlobalKind, LValue, RValue, ToRValue, Type};
use rustc_codegen_ssa::traits::{BaseTypeMethods, ConstMethods, StaticMethods};
use rustc_hir::def::DefKind;
use rustc_middle::bug;
use rustc_middle::middle::codegen_fn_attrs::{CodegenFnAttrFlags, CodegenFnAttrs};
use rustc_middle::mir::interpret::{
    self, read_target_uint, ConstAllocation, ErrorHandled, Scalar as InterpScalar,
};
use rustc_middle::span_bug;
use rustc_middle::ty::layout::LayoutOf;
use rustc_middle::ty::{self, Instance};
use rustc_span::def_id::DefId;
use rustc_target::abi::{self, Align, HasDataLayout, Primitive, Size, WrappingRange};

use crate::base;
use crate::context::CodegenCx;
use crate::errors::InvalidMinimumAlignment;
use crate::type_of::LayoutGccExt;

fn set_global_alignment<'gcc, 'tcx>(
    cx: &CodegenCx<'gcc, 'tcx>,
    gv: LValue<'gcc>,
    mut align: Align,
) {
    // The target may require greater alignment for globals than the type does.
    // Note: GCC and Clang also allow `__attribute__((aligned))` on variables,
    // which can force it to be smaller. Rust doesn't support this yet.
    if let Some(min) = cx.sess().target.min_global_align {
        match Align::from_bits(min) {
            Ok(min) => align = align.max(min),
            Err(err) => {
                cx.sess().dcx().emit_err(InvalidMinimumAlignment { err: err.to_string() });
            }
        }
    }
    gv.set_alignment(align.bytes() as i32);
}

impl<'gcc, 'tcx> StaticMethods for CodegenCx<'gcc, 'tcx> {
    fn static_addr_of(&self, cv: RValue<'gcc>, align: Align, kind: Option<&str>) -> RValue<'gcc> {
        // TODO(antoyo): implement a proper rvalue comparison in libgccjit instead of doing the
        // following:
        for (value, variable) in &*self.const_globals.borrow() {
            if format!("{:?}", value) == format!("{:?}", cv) {
                if let Some(global_variable) = self.global_lvalues.borrow().get(variable) {
                    let alignment = align.bits() as i32;
                    if alignment > global_variable.get_alignment() {
                        global_variable.set_alignment(alignment);
                    }
                }
                return *variable;
            }
        }
        let global_value = self.static_addr_of_mut(cv, align, kind);
        #[cfg(feature = "master")]
        self.global_lvalues
            .borrow()
            .get(&global_value)
            .expect("`static_addr_of_mut` did not add the global to `self.global_lvalues`")
            .global_set_readonly();
        self.const_globals.borrow_mut().insert(cv, global_value);
        global_value
    }

    #[cfg_attr(not(feature = "master"), allow(unused_mut))]
    fn codegen_static(&self, def_id: DefId) {
        let attrs = self.tcx.codegen_fn_attrs(def_id);

<<<<<<< HEAD
        let Ok((value, alloc)) = codegen_static_initializer(self, def_id) else {
=======
        let value = match codegen_static_initializer(self, def_id) {
            Ok((value, _)) => value,
>>>>>>> 173773e4
            // Error has already been reported
            return;
        };
        let alloc = alloc.inner();

        // boolean SSA values are i1, but they have to be stored in i8 slots,
        // otherwise some LLVM optimization passes don't work as expected
        let val_llty = self.val_ty(value);
        if val_llty == self.type_i1() {
            unimplemented!();
        };

        let is_thread_local = attrs.flags.contains(CodegenFnAttrFlags::THREAD_LOCAL);
        let global = self.get_static_inner(def_id, val_llty);

        #[cfg(feature = "master")]
        if global.to_rvalue().get_type() != val_llty {
            global.to_rvalue().set_type(val_llty);
        }
        set_global_alignment(self, global, alloc.align);

        global.global_set_initializer_rvalue(value);

        // As an optimization, all shared statics which do not have interior
        // mutability are placed into read-only memory.
        if alloc.mutability.is_not() {
            #[cfg(feature = "master")]
            global.global_set_readonly();
        }

        if is_thread_local {
            // Do not allow LLVM to change the alignment of a TLS on macOS.
            //
            // By default a global's alignment can be freely increased.
            // This allows LLVM to generate more performant instructions
            // e.g., using load-aligned into a SIMD register.
            //
            // However, on macOS 10.10 or below, the dynamic linker does not
            // respect any alignment given on the TLS (radar 24221680).
            // This will violate the alignment assumption, and causing segfault at runtime.
            //
            // This bug is very easy to trigger. In `println!` and `panic!`,
            // the `LOCAL_STDOUT`/`LOCAL_STDERR` handles are stored in a TLS,
            // which the values would be `mem::replace`d on initialization.
            // The implementation of `mem::replace` will use SIMD
            // whenever the size is 32 bytes or higher. LLVM notices SIMD is used
            // and tries to align `LOCAL_STDOUT`/`LOCAL_STDERR` to a 32-byte boundary,
            // which macOS's dyld disregarded and causing crashes
            // (see issues #51794, #51758, #50867, #48866 and #44056).
            //
            // To workaround the bug, we trick LLVM into not increasing
            // the global's alignment by explicitly assigning a section to it
            // (equivalent to automatically generating a `#[link_section]` attribute).
            // See the comment in the `GlobalValue::canIncreaseAlignment()` function
            // of `lib/IR/Globals.cpp` for why this works.
            //
            // When the alignment is not increased, the optimized `mem::replace`
            // will use load-unaligned instructions instead, and thus avoiding the crash.
            //
            // We could remove this hack whenever we decide to drop macOS 10.10 support.
            if self.tcx.sess.target.options.is_like_osx {
                // The `inspect` method is okay here because we checked for provenance, and
                // because we are doing this access to inspect the final interpreter state
                // (not as part of the interpreter execution).
                //
                // FIXME: This check requires that the (arbitrary) value of undefined bytes
                // happens to be zero. Instead, we should only check the value of defined bytes
                // and set all undefined bytes to zero if this allocation is headed for the
                // BSS.
                unimplemented!();
            }
        }

        // Wasm statics with custom link sections get special treatment as they
        // go into custom sections of the wasm executable.
        if self.tcx.sess.opts.target_triple.triple().starts_with("wasm32") {
            if let Some(_section) = attrs.link_section {
                unimplemented!();
            }
        } else {
            // TODO(antoyo): set link section.
        }

        if attrs.flags.contains(CodegenFnAttrFlags::USED)
            || attrs.flags.contains(CodegenFnAttrFlags::USED_LINKER)
        {
            self.add_used_global(global.to_rvalue());
        }
    }

    /// Add a global value to a list to be stored in the `llvm.used` variable, an array of i8*.
    fn add_used_global(&self, _global: RValue<'gcc>) {
        // TODO(antoyo)
    }

    fn add_compiler_used_global(&self, global: RValue<'gcc>) {
        // NOTE: seems like GCC does not make the distinction between compiler.used and used.
        self.add_used_global(global);
    }
}

impl<'gcc, 'tcx> CodegenCx<'gcc, 'tcx> {
    #[cfg_attr(not(feature = "master"), allow(unused_variables))]
    pub fn add_used_function(&self, function: Function<'gcc>) {
        #[cfg(feature = "master")]
        function.add_attribute(FnAttribute::Used);
    }

    pub fn static_addr_of_mut(
        &self,
        cv: RValue<'gcc>,
        align: Align,
        kind: Option<&str>,
    ) -> RValue<'gcc> {
        let global = match kind {
            Some(kind) if !self.tcx.sess.fewer_names() => {
                let name = self.generate_local_symbol_name(kind);
                // TODO(antoyo): check if it's okay that no link_section is set.

                let typ = self.val_ty(cv).get_aligned(align.bytes());
                let global = self.declare_private_global(&name[..], typ);
                global
            }
            _ => {
                let typ = self.val_ty(cv).get_aligned(align.bytes());
                let global = self.declare_unnamed_global(typ);
                global
            }
        };
        global.global_set_initializer_rvalue(cv);
        // TODO(antoyo): set unnamed address.
        let rvalue = global.get_address(None);
        self.global_lvalues.borrow_mut().insert(rvalue, global);
        rvalue
    }

    pub fn get_static(&self, def_id: DefId) -> LValue<'gcc> {
        let instance = Instance::mono(self.tcx, def_id);
        let DefKind::Static { nested, .. } = self.tcx.def_kind(def_id) else { bug!() };
        // Nested statics do not have a type, so pick a random type and let `define_static` figure out
        // the gcc type from the actual evaluated initializer.
        let gcc_type = if nested {
            self.type_i8()
        } else {
            let ty = instance.ty(self.tcx, ty::ParamEnv::reveal_all());
            self.layout_of(ty).gcc_type(self)
        };

        self.get_static_inner(def_id, gcc_type)
    }

    pub(crate) fn get_static_inner(&self, def_id: DefId, gcc_type: Type<'gcc>) -> LValue<'gcc> {
        let instance = Instance::mono(self.tcx, def_id);
        if let Some(&global) = self.instances.borrow().get(&instance) {
            trace!("used cached value");
            return global;
        }

        // FIXME: Once we stop removing globals in `codegen_static`, we can uncomment this code.
        // let defined_in_current_codegen_unit =
        //     self.codegen_unit.items().contains_key(&MonoItem::Static(def_id));
        // assert!(
        //     !defined_in_current_codegen_unit,
        //     "consts::get_static() should always hit the cache for \
        //          statics defined in the same CGU, but did not for `{:?}`",
        //     def_id
        // );
        let sym = self.tcx.symbol_name(instance).name;
        let fn_attrs = self.tcx.codegen_fn_attrs(def_id);

        let global = if def_id.is_local() && !self.tcx.is_foreign_item(def_id) {
            if let Some(global) = self.get_declared_value(sym) {
                if self.val_ty(global) != self.type_ptr_to(gcc_type) {
                    span_bug!(self.tcx.def_span(def_id), "Conflicting types for static");
                }
            }

            let is_tls = fn_attrs.flags.contains(CodegenFnAttrFlags::THREAD_LOCAL);
<<<<<<< HEAD
            let global = self.declare_global(
                sym,
                gcc_type,
                GlobalKind::Exported,
                is_tls,
                fn_attrs.link_section,
            );
=======
            let global =
                self.declare_global(sym, llty, GlobalKind::Exported, is_tls, fn_attrs.link_section);
>>>>>>> 173773e4

            if !self.tcx.is_reachable_non_generic(def_id) {
                #[cfg(feature = "master")]
                global.add_string_attribute(VarAttribute::Visibility(Visibility::Hidden));
            }

            global
        } else {
<<<<<<< HEAD
            check_and_apply_linkage(self, fn_attrs, gcc_type, sym)
=======
            check_and_apply_linkage(self, fn_attrs, ty, sym)
>>>>>>> 173773e4
        };

        if !def_id.is_local() {
            let needs_dll_storage_attr = false; // TODO(antoyo)

            // If this assertion triggers, there's something wrong with commandline
            // argument validation.
            debug_assert!(
                !(self.tcx.sess.opts.cg.linker_plugin_lto.enabled()
                    && self.tcx.sess.target.options.is_like_msvc
                    && self.tcx.sess.opts.cg.prefer_dynamic)
            );

            if needs_dll_storage_attr {
                // This item is external but not foreign, i.e., it originates from an external Rust
                // crate. Since we don't know whether this crate will be linked dynamically or
                // statically in the final application, we always mark such symbols as 'dllimport'.
                // If final linkage happens to be static, we rely on compiler-emitted __imp_ stubs
                // to make things work.
                //
                // However, in some scenarios we defer emission of statics to downstream
                // crates, so there are cases where a static with an upstream DefId
                // is actually present in the current crate. We can find out via the
                // is_codegened_item query.
                if !self.tcx.is_codegened_item(def_id) {
                    unimplemented!();
                }
            }
        }

        // TODO(antoyo): set dll storage class.

        self.instances.borrow_mut().insert(instance, global);
        global
    }
}

pub fn const_alloc_to_gcc<'gcc, 'tcx>(
    cx: &CodegenCx<'gcc, 'tcx>,
    alloc: ConstAllocation<'tcx>,
) -> RValue<'gcc> {
    let alloc = alloc.inner();
    let mut llvals = Vec::with_capacity(alloc.provenance().ptrs().len() + 1);
    let dl = cx.data_layout();
    let pointer_size = dl.pointer_size.bytes() as usize;

    let mut next_offset = 0;
    for &(offset, prov) in alloc.provenance().ptrs().iter() {
        let alloc_id = prov.alloc_id();
        let offset = offset.bytes();
        assert_eq!(offset as usize as u64, offset);
        let offset = offset as usize;
        if offset > next_offset {
            // This `inspect` is okay since we have checked that it is not within a pointer with provenance, it
            // is within the bounds of the allocation, and it doesn't affect interpreter execution
            // (we inspect the result after interpreter execution). Any undef byte is replaced with
            // some arbitrary byte value.
            //
            // FIXME: relay undef bytes to codegen as undef const bytes
            let bytes = alloc.inspect_with_uninit_and_ptr_outside_interpreter(next_offset..offset);
            llvals.push(cx.const_bytes(bytes));
        }
        let ptr_offset = read_target_uint(
            dl.endian,
            // This `inspect` is okay since it is within the bounds of the allocation, it doesn't
            // affect interpreter execution (we inspect the result after interpreter execution),
            // and we properly interpret the provenance as a relocation pointer offset.
            alloc.inspect_with_uninit_and_ptr_outside_interpreter(offset..(offset + pointer_size)),
        )
        .expect("const_alloc_to_llvm: could not read relocation pointer")
            as u64;

        let address_space = cx.tcx.global_alloc(alloc_id).address_space(cx);

        llvals.push(cx.scalar_to_backend(
            InterpScalar::from_pointer(
                interpret::Pointer::new(prov, Size::from_bytes(ptr_offset)),
                &cx.tcx,
            ),
            abi::Scalar::Initialized {
                value: Primitive::Pointer(address_space),
                valid_range: WrappingRange::full(dl.pointer_size),
            },
            cx.type_i8p_ext(address_space),
        ));
        next_offset = offset + pointer_size;
    }
    if alloc.len() >= next_offset {
        let range = next_offset..alloc.len();
        // This `inspect` is okay since we have check that it is after all provenance, it is
        // within the bounds of the allocation, and it doesn't affect interpreter execution (we
        // inspect the result after interpreter execution). Any undef byte is replaced with some
        // arbitrary byte value.
        //
        // FIXME: relay undef bytes to codegen as undef const bytes
        let bytes = alloc.inspect_with_uninit_and_ptr_outside_interpreter(range);
        llvals.push(cx.const_bytes(bytes));
    }

    cx.const_struct(&llvals, true)
}

fn codegen_static_initializer<'gcc, 'tcx>(
    cx: &CodegenCx<'gcc, 'tcx>,
    def_id: DefId,
) -> Result<(RValue<'gcc>, ConstAllocation<'tcx>), ErrorHandled> {
    let alloc = cx.tcx.eval_static_initializer(def_id)?;
    Ok((const_alloc_to_gcc(cx, alloc), alloc))
}

fn check_and_apply_linkage<'gcc, 'tcx>(
    cx: &CodegenCx<'gcc, 'tcx>,
    attrs: &CodegenFnAttrs,
    gcc_type: Type<'gcc>,
    sym: &str,
) -> LValue<'gcc> {
    let is_tls = attrs.flags.contains(CodegenFnAttrFlags::THREAD_LOCAL);
    if let Some(linkage) = attrs.import_linkage {
        // Declare a symbol `foo` with the desired linkage.
        let global1 =
            cx.declare_global_with_linkage(sym, cx.type_i8(), base::global_linkage_to_gcc(linkage));

        // Declare an internal global `extern_with_linkage_foo` which
        // is initialized with the address of `foo`.  If `foo` is
        // discarded during linking (for example, if `foo` has weak
        // linkage and there are no definitions), then
        // `extern_with_linkage_foo` will instead be initialized to
        // zero.
        let mut real_name = "_rust_extern_with_linkage_".to_string();
        real_name.push_str(sym);
        let global2 = cx.define_global(&real_name, gcc_type, is_tls, attrs.link_section);
        // TODO(antoyo): set linkage.
        let value = cx.const_ptrcast(global1.get_address(None), gcc_type);
        global2.global_set_initializer_rvalue(value);
        // TODO(antoyo): use global_set_initializer() when it will work.
        global2
    } else {
        // Generate an external declaration.
        // FIXME(nagisa): investigate whether it can be changed into define_global

        // Thread-local statics in some other crate need to *always* be linked
        // against in a thread-local fashion, so we need to be sure to apply the
        // thread-local attribute locally if it was present remotely. If we
        // don't do this then linker errors can be generated where the linker
        // complains that one object files has a thread local version of the
        // symbol and another one doesn't.
        cx.declare_global(sym, gcc_type, GlobalKind::Imported, is_tls, attrs.link_section)
    }
}<|MERGE_RESOLUTION|>--- conflicted
+++ resolved
@@ -68,12 +68,7 @@
     fn codegen_static(&self, def_id: DefId) {
         let attrs = self.tcx.codegen_fn_attrs(def_id);
 
-<<<<<<< HEAD
         let Ok((value, alloc)) = codegen_static_initializer(self, def_id) else {
-=======
-        let value = match codegen_static_initializer(self, def_id) {
-            Ok((value, _)) => value,
->>>>>>> 173773e4
             // Error has already been reported
             return;
         };
@@ -252,7 +247,6 @@
             }
 
             let is_tls = fn_attrs.flags.contains(CodegenFnAttrFlags::THREAD_LOCAL);
-<<<<<<< HEAD
             let global = self.declare_global(
                 sym,
                 gcc_type,
@@ -260,10 +254,6 @@
                 is_tls,
                 fn_attrs.link_section,
             );
-=======
-            let global =
-                self.declare_global(sym, llty, GlobalKind::Exported, is_tls, fn_attrs.link_section);
->>>>>>> 173773e4
 
             if !self.tcx.is_reachable_non_generic(def_id) {
                 #[cfg(feature = "master")]
@@ -272,11 +262,7 @@
 
             global
         } else {
-<<<<<<< HEAD
             check_and_apply_linkage(self, fn_attrs, gcc_type, sym)
-=======
-            check_and_apply_linkage(self, fn_attrs, ty, sym)
->>>>>>> 173773e4
         };
 
         if !def_id.is_local() {
