--- conflicted
+++ resolved
@@ -298,11 +298,7 @@
     env:
       RUST_BACKTRACE: 1
       IMAGE: x86_64-gnu-llvm-19
-<<<<<<< HEAD
-      DOCKER_SCRIPT: x86_64-gnu-llvm1.sh
-=======
       DOCKER_SCRIPT: stage_2_test_set1.sh
->>>>>>> 214587c8
     <<: *job-linux-4c
 
   # Skip tests that run in x86_64-gnu-llvm-19-{1,3}
@@ -328,11 +324,7 @@
       RUST_BACKTRACE: 1
       READ_ONLY_SRC: "0"
       IMAGE: x86_64-gnu-llvm-18
-<<<<<<< HEAD
-      DOCKER_SCRIPT: x86_64-gnu-llvm1.sh
-=======
       DOCKER_SCRIPT: stage_2_test_set1.sh
->>>>>>> 214587c8
     <<: *job-linux-4c
 
   # Skip tests that run in x86_64-gnu-llvm-18-{1,3}
