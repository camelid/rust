--- conflicted
+++ resolved
@@ -890,11 +890,7 @@
     impl<'tcx, B, F: FnMut(BoundRegion) -> ControlFlow<B>> TypeVisitor<TyCtxt<'tcx>> for V<F> {
         type BreakTy = B;
         fn visit_region(&mut self, r: Region<'tcx>) -> ControlFlow<Self::BreakTy> {
-<<<<<<< HEAD
             if let RegionKind::ReBound(idx, bound) = r.kind()
-=======
-            if let RegionKind::ReLateBound(idx, bound) = r.kind()
->>>>>>> 406d9538
                 && idx.as_u32() == self.index
             {
                 (self.f)(bound)
@@ -1164,16 +1160,12 @@
 ) -> Option<Ty<'tcx>> {
     fn helper<'tcx>(tcx: TyCtxt<'tcx>, param_env: ParamEnv<'tcx>, ty: AliasTy<'tcx>) -> Option<Ty<'tcx>> {
         #[cfg(debug_assertions)]
-<<<<<<< HEAD
-        if let Some((i, arg)) = ty.args.iter().enumerate().find(|(_, arg)| arg.has_bound_regions()) {
-=======
         if let Some((i, arg)) = ty
             .args
             .iter()
             .enumerate()
             .find(|(_, arg)| arg.has_escaping_bound_vars())
         {
->>>>>>> 406d9538
             debug_assert!(
                 false,
                 "args contain late-bound region at index `{i}` which can't be normalized.\n\
@@ -1246,16 +1238,12 @@
 ) -> Option<Ty<'tcx>> {
     fn helper<'tcx>(tcx: TyCtxt<'tcx>, param_env: ParamEnv<'tcx>, ty: AliasTy<'tcx>) -> Option<Ty<'tcx>> {
         #[cfg(debug_assertions)]
-<<<<<<< HEAD
-        if let Some((i, arg)) = ty.args.iter().enumerate().find(|(_, arg)| arg.has_bound_regions()) {
-=======
         if let Some((i, arg)) = ty
             .args
             .iter()
             .enumerate()
             .find(|(_, arg)| arg.has_escaping_bound_vars())
         {
->>>>>>> 406d9538
             debug_assert!(
                 false,
                 "args contain late-bound region at index `{i}` which can't be normalized.\n\
